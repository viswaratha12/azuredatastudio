/*---------------------------------------------------------------------------------------------
 *  Copyright (c) Microsoft Corporation. All rights reserved.
 *  Licensed under the MIT License. See License.txt in the project root for license information.
 *--------------------------------------------------------------------------------------------*/
'use strict';

import { TPromise } from 'vs/base/common/winjs.base';
import * as errors from 'vs/base/common/errors';
import { QuickOpenController } from 'vs/workbench/browser/parts/quickopen/quickOpenController';
import { QuickInputService } from 'vs/workbench/browser/parts/quickinput/quickInput';
import { Sash, ISashEvent, IVerticalSashLayoutProvider, IHorizontalSashLayoutProvider, Orientation } from 'vs/base/browser/ui/sash/sash';
import { IPartService, Position, ILayoutOptions, Parts } from 'vs/workbench/services/part/common/partService';
import { IViewletService } from 'vs/workbench/services/viewlet/browser/viewlet';
import { IStorageService, StorageScope } from 'vs/platform/storage/common/storage';
import { IContextViewService } from 'vs/platform/contextview/browser/contextView';
import { Disposable } from 'vs/base/common/lifecycle';
import { getZoomFactor } from 'vs/base/browser/browser';
import { IThemeService } from 'vs/platform/theme/common/themeService';
import { isMacintosh } from 'vs/base/common/platform';
import { memoize } from 'vs/base/common/decorators';
import { NotificationsCenter } from 'vs/workbench/browser/parts/notifications/notificationsCenter';
import { NotificationsToasts } from 'vs/workbench/browser/parts/notifications/notificationsToasts';
import { Dimension, getClientArea, size, position, hide, show } from 'vs/base/browser/dom';
import { IEditorGroupsService } from 'vs/workbench/services/group/common/editorGroupsService';
import { EditorPart } from 'vs/workbench/browser/parts/editor/editorPart';
import { TitlebarPart } from 'vs/workbench/browser/parts/titlebar/titlebarPart';
import { ActivitybarPart } from 'vs/workbench/browser/parts/activitybar/activitybarPart';
import { SidebarPart } from 'vs/workbench/browser/parts/sidebar/sidebarPart';
import { PanelPart } from 'vs/workbench/browser/parts/panel/panelPart';
import { StatusbarPart } from 'vs/workbench/browser/parts/statusbar/statusbarPart';
<<<<<<< HEAD
import { MenubarPart } from 'vs/workbench/browser/parts/menubar/menubarPart';

const TITLE_BAR_HEIGHT = isMacintosh ? 22 : 30;
=======

const TITLE_BAR_HEIGHT = 22;
>>>>>>> 8647b7c1
const STATUS_BAR_HEIGHT = 22;
const ACTIVITY_BAR_WIDTH = 50;

const MIN_SIDEBAR_PART_WIDTH = 170;
const DEFAULT_SIDEBAR_PART_WIDTH = 300;
const HIDE_SIDEBAR_WIDTH_THRESHOLD = 50;

const MIN_PANEL_PART_HEIGHT = 77;
const MIN_PANEL_PART_WIDTH = 300;
const DEFAULT_PANEL_PART_SIZE = 350;
const DEFAULT_PANEL_SIZE_COEFFICIENT = 0.4;
const PANEL_SIZE_BEFORE_MAXIMIZED_BOUNDARY = 0.7;
const HIDE_PANEL_HEIGHT_THRESHOLD = 50;
const HIDE_PANEL_WIDTH_THRESHOLD = 100;

/**
 * The workbench layout is responsible to lay out all parts that make the Workbench.
 */
export class WorkbenchLayout extends Disposable implements IVerticalSashLayoutProvider, IHorizontalSashLayoutProvider {

	private static readonly sashXOneWidthSettingsKey = 'workbench.sidebar.width';
	private static readonly sashXTwoWidthSettingsKey = 'workbench.panel.width';
	private static readonly sashYHeightSettingsKey = 'workbench.panel.height';
	private static readonly panelSizeBeforeMaximizedKey = 'workbench.panel.sizeBeforeMaximized';

	private workbenchSize: Dimension;

	private sashXOne: Sash;
	private sashXTwo: Sash;
	private sashY: Sash;

	private _sidebarWidth: number;
	private sidebarHeight: number;
	private titlebarBaseHeight: number;
	private titlebarHeight: number;
	private menubarHeight: number;
	private headingHeight: number;
	private statusbarHeight: number;
	private panelSizeBeforeMaximized: number;
	private panelMaximized: boolean;
	private _panelHeight: number;
	private _panelWidth: number;

	// Take parts as an object bag since instatation service does not have typings for constructors with 9+ arguments
	constructor(
		private parent: HTMLElement,
		private workbenchContainer: HTMLElement,
		private parts: {
			titlebar: TitlebarPart,
<<<<<<< HEAD
			menubar: MenubarPart,
=======
>>>>>>> 8647b7c1
			activitybar: ActivitybarPart,
			editor: EditorPart,
			sidebar: SidebarPart,
			panel: PanelPart,
			statusbar: StatusbarPart
		},
		private quickopen: QuickOpenController,
		private quickInput: QuickInputService,
		private notificationsCenter: NotificationsCenter,
		private notificationsToasts: NotificationsToasts,
		@IStorageService private storageService: IStorageService,
		@IContextViewService private contextViewService: IContextViewService,
		@IPartService private partService: IPartService,
		@IViewletService private viewletService: IViewletService,
		@IThemeService private themeService: IThemeService,
		@IEditorGroupsService private editorGroupService: IEditorGroupsService
	) {
		super();

		// Restore state
		this.restorePreviousState();

		// Create layout sashes
<<<<<<< HEAD
		this.sashXOne = new Sash(this.workbenchContainer, this, { baseSize: 5 });
		this.sashXTwo = new Sash(this.workbenchContainer, this, { baseSize: 5 });
		this.sashY = new Sash(this.workbenchContainer, this, { baseSize: 4, orientation: Orientation.HORIZONTAL });

		this.onMaximizeChange(false);

		this.registerListeners();
	}

=======
		this.sashXOne = new Sash(this.workbenchContainer, this);
		this.sashXTwo = new Sash(this.workbenchContainer, this);
		this.sashY = new Sash(this.workbenchContainer, this, { orientation: Orientation.HORIZONTAL });

		this.registerListeners();
	}

>>>>>>> 8647b7c1
	private restorePreviousState(): void {
		this._sidebarWidth = Math.max(this.partLayoutInfo.sidebar.minWidth, this.storageService.getInteger(WorkbenchLayout.sashXOneWidthSettingsKey, StorageScope.GLOBAL, DEFAULT_SIDEBAR_PART_WIDTH));

		this._panelWidth = Math.max(this.partLayoutInfo.panel.minWidth, this.storageService.getInteger(WorkbenchLayout.sashXTwoWidthSettingsKey, StorageScope.GLOBAL, DEFAULT_PANEL_PART_SIZE));
		this._panelHeight = Math.max(this.partLayoutInfo.panel.minHeight, this.storageService.getInteger(WorkbenchLayout.sashYHeightSettingsKey, StorageScope.GLOBAL, DEFAULT_PANEL_PART_SIZE));

		this.panelMaximized = false;
		this.panelSizeBeforeMaximized = this.storageService.getInteger(WorkbenchLayout.panelSizeBeforeMaximizedKey, StorageScope.GLOBAL, 0);
	}

	private registerListeners(): void {
		this._register(this.themeService.onThemeChange(_ => this.layout()));
		this._register(this.parts.editor.onDidPreferredSizeChange(() => this.onDidPreferredSizeChange()));

		this.registerSashListeners();
	}

	private onDidPreferredSizeChange(): void {
		if (this.workbenchSize && (this.sidebarWidth || this.panelHeight)) {
			if (this.editorGroupService.count > 1) {
				const preferredEditorPartSize = this.parts.editor.preferredSize;
<<<<<<< HEAD

				const sidebarOverflow = this.workbenchSize.width - this.sidebarWidth < preferredEditorPartSize.width;

=======

				const sidebarOverflow = this.workbenchSize.width - this.sidebarWidth < preferredEditorPartSize.width;

>>>>>>> 8647b7c1
				let panelOverflow = false;
				if (this.partService.getPanelPosition() === Position.RIGHT) {
					panelOverflow = this.workbenchSize.width - this.panelWidth - this.sidebarWidth < preferredEditorPartSize.width;
				} else {
					panelOverflow = this.workbenchSize.height - this.panelHeight < preferredEditorPartSize.height;
				}

				// Trigger a layout if we detect that either sidebar or panel overflow
				// as a matter of a new editor group being added to the editor part
				if (sidebarOverflow || panelOverflow) {
					this.layout();
				}
			}
		}
	}

	private get activitybarWidth(): number {
		if (this.partService.isVisible(Parts.ACTIVITYBAR_PART)) {
			return this.partLayoutInfo.activitybar.width;
		}

		return 0;
	}

	private get panelHeight(): number {
		const panelPosition = this.partService.getPanelPosition();
		if (panelPosition === Position.RIGHT) {
			return this.sidebarHeight;
		}

		return this._panelHeight;
	}

	private set panelHeight(value: number) {
		this._panelHeight = Math.min(this.computeMaxPanelHeight(), Math.max(this.partLayoutInfo.panel.minHeight, value));
	}

	private get panelWidth(): number {
		const panelPosition = this.partService.getPanelPosition();
		if (panelPosition === Position.BOTTOM) {
			return this.workbenchSize.width - this.activitybarWidth - this.sidebarWidth;
		}

		return this._panelWidth;
	}

	private set panelWidth(value: number) {
		this._panelWidth = Math.min(this.computeMaxPanelWidth(), Math.max(this.partLayoutInfo.panel.minWidth, value));
	}

	private computeMaxPanelWidth(): number {
		let minSidebarWidth: number;
		if (this.partService.isVisible(Parts.SIDEBAR_PART)) {
			if (this.partService.getSideBarPosition() === Position.LEFT) {
				minSidebarWidth = this.partLayoutInfo.sidebar.minWidth;
			} else {
				minSidebarWidth = this.sidebarWidth;
			}
		} else {
			minSidebarWidth = 0;
		}

		return Math.max(this.partLayoutInfo.panel.minWidth, this.workbenchSize.width - this.parts.editor.preferredSize.width - minSidebarWidth - this.activitybarWidth);
	}

	private computeMaxPanelHeight(): number {
		return Math.max(this.partLayoutInfo.panel.minHeight, this.sidebarHeight /* simplification for: window.height - status.height - title-height */ - this.parts.editor.preferredSize.height);
	}

	private get sidebarWidth(): number {
		if (this.partService.isVisible(Parts.SIDEBAR_PART)) {
			return this._sidebarWidth;
		}

		return 0;
	}

	private set sidebarWidth(value: number) {
		const panelMinWidth = this.partService.getPanelPosition() === Position.RIGHT && this.partService.isVisible(Parts.PANEL_PART) ? this.partLayoutInfo.panel.minWidth : 0;
		const maxSidebarWidth = this.workbenchSize.width - this.activitybarWidth - this.parts.editor.preferredSize.width - panelMinWidth;

		this._sidebarWidth = Math.max(this.partLayoutInfo.sidebar.minWidth, Math.min(maxSidebarWidth, value));
	}

	@memoize
	private get partLayoutInfo() {
		return {
			titlebar: {
				height: TITLE_BAR_HEIGHT
			},
			activitybar: {
				width: ACTIVITY_BAR_WIDTH
			},
			sidebar: {
				minWidth: MIN_SIDEBAR_PART_WIDTH
			},
			panel: {
				minHeight: MIN_PANEL_PART_HEIGHT,
				minWidth: MIN_PANEL_PART_WIDTH
			},
			statusbar: {
				height: STATUS_BAR_HEIGHT
			}
		};
	}

	private registerSashListeners(): void {
		let startX: number = 0;
		let startY: number = 0;
		let startXTwo: number = 0;
		let startSidebarWidth: number;
		let startPanelHeight: number;
		let startPanelWidth: number;

		this._register(this.sashXOne.onDidStart((e: ISashEvent) => {
			startSidebarWidth = this.sidebarWidth;
			startX = e.startX;
		}));

		this._register(this.sashY.onDidStart((e: ISashEvent) => {
			startPanelHeight = this.panelHeight;
			startY = e.startY;
		}));

		this._register(this.sashXTwo.onDidStart((e: ISashEvent) => {
			startPanelWidth = this.panelWidth;
			startXTwo = e.startX;
		}));

		this._register(this.sashXOne.onDidChange((e: ISashEvent) => {
			let doLayout = false;
			let sidebarPosition = this.partService.getSideBarPosition();
			let isSidebarVisible = this.partService.isVisible(Parts.SIDEBAR_PART);
			let newSashWidth = (sidebarPosition === Position.LEFT) ? startSidebarWidth + e.currentX - startX : startSidebarWidth - e.currentX + startX;
			let promise = TPromise.wrap<void>(null);

			// Sidebar visible
			if (isSidebarVisible) {

				// Automatically hide side bar when a certain threshold is met
				if (newSashWidth + HIDE_SIDEBAR_WIDTH_THRESHOLD < this.partLayoutInfo.sidebar.minWidth) {
					let dragCompensation = this.partLayoutInfo.sidebar.minWidth - HIDE_SIDEBAR_WIDTH_THRESHOLD;
					promise = this.partService.setSideBarHidden(true);
					startX = (sidebarPosition === Position.LEFT) ? Math.max(this.activitybarWidth, e.currentX - dragCompensation) : Math.min(e.currentX + dragCompensation, this.workbenchSize.width - this.activitybarWidth);
					this.sidebarWidth = startSidebarWidth; // when restoring sidebar, restore to the sidebar width we started from
				}

				// Otherwise size the sidebar accordingly
				else {
					this.sidebarWidth = Math.max(this.partLayoutInfo.sidebar.minWidth, newSashWidth); // Sidebar can not become smaller than MIN_PART_WIDTH
					doLayout = newSashWidth >= this.partLayoutInfo.sidebar.minWidth;
				}
			}

			// Sidebar hidden
			else {
				if ((sidebarPosition === Position.LEFT && e.currentX - startX >= this.partLayoutInfo.sidebar.minWidth) ||
					(sidebarPosition === Position.RIGHT && startX - e.currentX >= this.partLayoutInfo.sidebar.minWidth)) {
					startSidebarWidth = this.partLayoutInfo.sidebar.minWidth - (sidebarPosition === Position.LEFT ? e.currentX - startX : startX - e.currentX);
					this.sidebarWidth = this.partLayoutInfo.sidebar.minWidth;
					promise = this.partService.setSideBarHidden(false);
				}
			}

			if (doLayout) {
				promise.done(() => this.layout({ source: Parts.SIDEBAR_PART }), errors.onUnexpectedError);
			}
		}));

		this._register(this.sashY.onDidChange((e: ISashEvent) => {
			let doLayout = false;
			let isPanelVisible = this.partService.isVisible(Parts.PANEL_PART);
			let newSashHeight = startPanelHeight - (e.currentY - startY);
			let promise = TPromise.wrap<void>(null);

			// Panel visible
			if (isPanelVisible) {

				// Automatically hide panel when a certain threshold is met
				if (newSashHeight + HIDE_PANEL_HEIGHT_THRESHOLD < this.partLayoutInfo.panel.minHeight) {
					let dragCompensation = this.partLayoutInfo.panel.minHeight - HIDE_PANEL_HEIGHT_THRESHOLD;
					promise = this.partService.setPanelHidden(true);
					startY = Math.min(this.sidebarHeight - this.statusbarHeight - this.headingHeight, e.currentY + dragCompensation);
					this.panelHeight = startPanelHeight; // when restoring panel, restore to the panel height we started from
				}

				// Otherwise size the panel accordingly
				else {
					this.panelHeight = Math.max(this.partLayoutInfo.panel.minHeight, newSashHeight); // Panel can not become smaller than MIN_PART_HEIGHT
					doLayout = newSashHeight >= this.partLayoutInfo.panel.minHeight;
				}
			}

			// Panel hidden
			else {
				if (startY - e.currentY >= this.partLayoutInfo.panel.minHeight) {
					startPanelHeight = 0;
					this.panelHeight = this.partLayoutInfo.panel.minHeight;
					promise = this.partService.setPanelHidden(false);
				}
			}

			if (doLayout) {
				promise.done(() => this.layout({ source: Parts.PANEL_PART }), errors.onUnexpectedError);
			}
		}));

		this._register(this.sashXTwo.onDidChange((e: ISashEvent) => {
			let doLayout = false;
			let isPanelVisible = this.partService.isVisible(Parts.PANEL_PART);
			let newSashWidth = startPanelWidth - (e.currentX - startXTwo);
			let promise = TPromise.wrap<void>(null);

			// Panel visible
			if (isPanelVisible) {

				// Automatically hide panel when a certain threshold is met
				if (newSashWidth + HIDE_PANEL_WIDTH_THRESHOLD < this.partLayoutInfo.panel.minWidth) {
					let dragCompensation = this.partLayoutInfo.panel.minWidth - HIDE_PANEL_WIDTH_THRESHOLD;
					promise = this.partService.setPanelHidden(true);
					startXTwo = Math.min(this.workbenchSize.width - this.activitybarWidth, e.currentX + dragCompensation);
					this.panelWidth = startPanelWidth; // when restoring panel, restore to the panel height we started from
				}

				// Otherwise size the panel accordingly
				else {
					this.panelWidth = newSashWidth;
					doLayout = newSashWidth >= this.partLayoutInfo.panel.minWidth;
				}
			}

			// Panel hidden
			else {
				if (startXTwo - e.currentX >= this.partLayoutInfo.panel.minWidth) {
					startPanelWidth = 0;
					this.panelWidth = this.partLayoutInfo.panel.minWidth;
					promise = this.partService.setPanelHidden(false);
				}
			}

			if (doLayout) {
				promise.done(() => this.layout({ source: Parts.PANEL_PART }), errors.onUnexpectedError);
			}
		}));

		this._register(this.sashXOne.onDidEnd(() => {
			this.storageService.store(WorkbenchLayout.sashXOneWidthSettingsKey, this.sidebarWidth, StorageScope.GLOBAL);
		}));

		this._register(this.sashY.onDidEnd(() => {
			this.storageService.store(WorkbenchLayout.sashYHeightSettingsKey, this.panelHeight, StorageScope.GLOBAL);
		}));

		this._register(this.sashXTwo.onDidEnd(() => {
			this.storageService.store(WorkbenchLayout.sashXTwoWidthSettingsKey, this.panelWidth, StorageScope.GLOBAL);
		}));

		this._register(this.sashY.onDidReset(() => {
			this.panelHeight = this.sidebarHeight * DEFAULT_PANEL_SIZE_COEFFICIENT;
			this.storageService.store(WorkbenchLayout.sashYHeightSettingsKey, this.panelHeight, StorageScope.GLOBAL);
			this.layout();
		}));

		this._register(this.sashXOne.onDidReset(() => {
			let activeViewlet = this.viewletService.getActiveViewlet();
			let optimalWidth = activeViewlet && activeViewlet.getOptimalWidth();
			this.sidebarWidth = Math.max(optimalWidth, DEFAULT_SIDEBAR_PART_WIDTH);
			this.storageService.store(WorkbenchLayout.sashXOneWidthSettingsKey, this.sidebarWidth, StorageScope.GLOBAL);
			this.partService.setSideBarHidden(false).done(() => this.layout(), errors.onUnexpectedError);
		}));

		this._register(this.sashXTwo.onDidReset(() => {
			this.panelWidth = (this.workbenchSize.width - this.sidebarWidth - this.activitybarWidth) * DEFAULT_PANEL_SIZE_COEFFICIENT;
			this.storageService.store(WorkbenchLayout.sashXTwoWidthSettingsKey, this.panelWidth, StorageScope.GLOBAL);
			this.layout();
		}));
	}

	layout(options?: ILayoutOptions): void {
		this.workbenchSize = getClientArea(this.parent);

		const isActivityBarHidden = !this.partService.isVisible(Parts.ACTIVITYBAR_PART);
		const isTitlebarHidden = !this.partService.isVisible(Parts.TITLEBAR_PART);
		const isMenubarHidden = !this.partService.isVisible(Parts.MENUBAR_PART);
		const isPanelHidden = !this.partService.isVisible(Parts.PANEL_PART);
		const isStatusbarHidden = !this.partService.isVisible(Parts.STATUSBAR_PART);
		const isSidebarHidden = !this.partService.isVisible(Parts.SIDEBAR_PART);
		const sidebarPosition = this.partService.getSideBarPosition();
		const panelPosition = this.partService.getPanelPosition();

		// Sidebar
		if (this.sidebarWidth === -1) {
			this.sidebarWidth = this.workbenchSize.width / 5;
		}

		this.statusbarHeight = isStatusbarHidden ? 0 : this.partLayoutInfo.statusbar.height;
		this.titlebarHeight = isTitlebarHidden ? 0 : this.titlebarBaseHeight / getZoomFactor(); // adjust for zoom prevention
		this.menubarHeight = isMenubarHidden ? 0 : this.titlebarBaseHeight;
		this.headingHeight = Math.max(this.menubarHeight, this.titlebarHeight);

		this.sidebarHeight = this.workbenchSize.height - this.statusbarHeight - this.headingHeight;
		let sidebarSize = new Dimension(this.sidebarWidth, this.sidebarHeight);

		// Activity Bar
		let activityBarSize = new Dimension(this.activitybarWidth, sidebarSize.height);

		// Panel part
		let panelHeight: number;
		let panelWidth: number;
		const maxPanelHeight = this.computeMaxPanelHeight();
		const maxPanelWidth = this.computeMaxPanelWidth();

		if (isPanelHidden) {
			panelHeight = 0;
			panelWidth = 0;
		} else if (panelPosition === Position.BOTTOM) {
			if (this.panelHeight > 0) {
				panelHeight = Math.min(maxPanelHeight, Math.max(this.partLayoutInfo.panel.minHeight, this.panelHeight));
			} else {
				panelHeight = sidebarSize.height * DEFAULT_PANEL_SIZE_COEFFICIENT;
			}
			panelWidth = this.workbenchSize.width - sidebarSize.width - activityBarSize.width;

			if (options && options.toggleMaximizedPanel) {
				panelHeight = this.panelMaximized ? Math.max(this.partLayoutInfo.panel.minHeight, Math.min(this.panelSizeBeforeMaximized, maxPanelHeight)) : maxPanelHeight;
			}

			this.panelMaximized = panelHeight === maxPanelHeight;
			if (panelHeight / maxPanelHeight < PANEL_SIZE_BEFORE_MAXIMIZED_BOUNDARY) {
				this.panelSizeBeforeMaximized = panelHeight;
			}
		} else {
			panelHeight = sidebarSize.height;
			if (this.panelWidth > 0) {
				panelWidth = Math.min(maxPanelWidth, Math.max(this.partLayoutInfo.panel.minWidth, this.panelWidth));
			} else {
				panelWidth = (this.workbenchSize.width - activityBarSize.width - sidebarSize.width) * DEFAULT_PANEL_SIZE_COEFFICIENT;
			}

			if (options && options.toggleMaximizedPanel) {
				panelWidth = this.panelMaximized ? Math.max(this.partLayoutInfo.panel.minWidth, Math.min(this.panelSizeBeforeMaximized, maxPanelWidth)) : maxPanelWidth;
			}

			this.panelMaximized = panelWidth === maxPanelWidth;
			if (panelWidth / maxPanelWidth < PANEL_SIZE_BEFORE_MAXIMIZED_BOUNDARY) {
				this.panelSizeBeforeMaximized = panelWidth;
			}
		}
		this.storageService.store(WorkbenchLayout.panelSizeBeforeMaximizedKey, this.panelSizeBeforeMaximized, StorageScope.GLOBAL);
		const panelDimension = new Dimension(panelWidth, panelHeight);

		// Editor
		let editorSize = {
			width: 0,
			height: 0
		};

		editorSize.width = this.workbenchSize.width - sidebarSize.width - activityBarSize.width - (panelPosition === Position.RIGHT ? panelDimension.width : 0);
		editorSize.height = sidebarSize.height - (panelPosition === Position.BOTTOM ? panelDimension.height : 0);

		// Adjust for Editor Part preferred width
		const preferredEditorPartSize = this.parts.editor.preferredSize;
		if (editorSize.width < preferredEditorPartSize.width) {
			const missingPreferredEditorWidth = preferredEditorPartSize.width - editorSize.width;
			let outstandingMissingPreferredEditorWidth = missingPreferredEditorWidth;

			// Take from Panel if Panel Position on the Right and Visible
			if (!isPanelHidden && panelPosition === Position.RIGHT && (!options || options.source !== Parts.PANEL_PART)) {
				const oldPanelWidth = panelDimension.width;
				panelDimension.width = Math.max(this.partLayoutInfo.panel.minWidth, panelDimension.width - outstandingMissingPreferredEditorWidth);
				outstandingMissingPreferredEditorWidth -= oldPanelWidth - panelDimension.width;
			}

			// Take from Sidebar if Visible
			if (!isSidebarHidden && outstandingMissingPreferredEditorWidth > 0) {
				const oldSidebarWidth = sidebarSize.width;
				sidebarSize.width = Math.max(this.partLayoutInfo.sidebar.minWidth, sidebarSize.width - outstandingMissingPreferredEditorWidth);
				outstandingMissingPreferredEditorWidth -= oldSidebarWidth - sidebarSize.width;
			}

			editorSize.width += missingPreferredEditorWidth - outstandingMissingPreferredEditorWidth;
			if (!isPanelHidden && panelPosition === Position.BOTTOM) {
				panelDimension.width = editorSize.width; // ensure panel width is always following editor width
			}
		}

		// Adjust for Editor Part preferred height
		if (editorSize.height < preferredEditorPartSize.height) {
			const missingPreferredEditorHeight = preferredEditorPartSize.height - editorSize.height;
			let outstandingMissingPreferredEditorHeight = missingPreferredEditorHeight;

			// Take from Panel if Panel Position on the Bottom and Visible
			if (!isPanelHidden && panelPosition === Position.BOTTOM) {
				const oldPanelHeight = panelDimension.height;
				panelDimension.height = Math.max(this.partLayoutInfo.panel.minHeight, panelDimension.height - outstandingMissingPreferredEditorHeight);
				outstandingMissingPreferredEditorHeight -= oldPanelHeight - panelDimension.height;
			}

			editorSize.height += missingPreferredEditorHeight - outstandingMissingPreferredEditorHeight;
		}

		if (!isSidebarHidden) {
			this.sidebarWidth = sidebarSize.width;
			this.storageService.store(WorkbenchLayout.sashXOneWidthSettingsKey, this.sidebarWidth, StorageScope.GLOBAL);
		}

		if (!isPanelHidden) {
			if (panelPosition === Position.BOTTOM) {
				this.panelHeight = panelDimension.height;
				this.storageService.store(WorkbenchLayout.sashYHeightSettingsKey, this.panelHeight, StorageScope.GLOBAL);
			} else {
				this.panelWidth = panelDimension.width;
				this.storageService.store(WorkbenchLayout.sashXTwoWidthSettingsKey, this.panelWidth, StorageScope.GLOBAL);
			}
		}

		// Workbench
		position(this.workbenchContainer, 0, 0, 0, 0, 'relative');
		size(this.workbenchContainer, this.workbenchSize.width, this.workbenchSize.height);

		// Bug on Chrome: Sometimes Chrome wants to scroll the workbench container on layout changes. The fix is to reset scrolling in this case.
		const workbenchContainer = this.workbenchContainer;
		if (workbenchContainer.scrollTop > 0) {
			workbenchContainer.scrollTop = 0;
		}
		if (workbenchContainer.scrollLeft > 0) {
			workbenchContainer.scrollLeft = 0;
		}

		// Title Part
		const titleContainer = this.parts.titlebar.getContainer();
		if (isTitlebarHidden) {
			hide(titleContainer);
		} else {
			show(titleContainer);
		}

		// Menubar
		const menubarContainer = this.parts.menubar.getContainer();
		if (isMenubarHidden) {
			hide(menubarContainer);
		} else {
			show(menubarContainer);
		}

		// Editor Part and Panel part
		const editorContainer = this.parts.editor.getContainer();
		const panelContainer = this.parts.panel.getContainer();
		size(editorContainer, editorSize.width, editorSize.height);
		size(panelContainer, panelDimension.width, panelDimension.height);

		if (panelPosition === Position.BOTTOM) {
			if (sidebarPosition === Position.LEFT) {
				position(editorContainer, this.headingHeight, 0, this.statusbarHeight + panelDimension.height, sidebarSize.width + activityBarSize.width);
				position(panelContainer, editorSize.height + this.headingHeight, 0, this.statusbarHeight, sidebarSize.width + activityBarSize.width);
			} else {
				position(editorContainer, this.headingHeight, sidebarSize.width, this.statusbarHeight + panelDimension.height, 0);
				position(panelContainer, editorSize.height + this.headingHeight, sidebarSize.width, this.statusbarHeight, 0);
			}
		} else {
			if (sidebarPosition === Position.LEFT) {
				position(editorContainer, this.headingHeight, panelDimension.width, this.statusbarHeight, sidebarSize.width + activityBarSize.width);
				position(panelContainer, this.headingHeight, 0, this.statusbarHeight, sidebarSize.width + activityBarSize.width + editorSize.width);
			} else {
				position(editorContainer, this.headingHeight, sidebarSize.width + activityBarSize.width + panelWidth, this.statusbarHeight, 0);
				position(panelContainer, this.headingHeight, sidebarSize.width + activityBarSize.width, this.statusbarHeight, editorSize.width);
			}
		}

		// Activity Bar Part
		const activitybarContainer = this.parts.activitybar.getContainer();
		size(activitybarContainer, null, activityBarSize.height);
		if (sidebarPosition === Position.LEFT) {
			this.parts.activitybar.getContainer().style.right = '';
<<<<<<< HEAD
			position(activitybarContainer, this.headingHeight, null, 0, 0);
		} else {
			this.parts.activitybar.getContainer().style.left = '';
			position(activitybarContainer, this.headingHeight, 0, 0, null);
=======
			position(activitybarContainer, this.titlebarHeight, null, 0, 0);
		} else {
			this.parts.activitybar.getContainer().style.left = '';
			position(activitybarContainer, this.titlebarHeight, 0, 0, null);
>>>>>>> 8647b7c1
		}
		if (isActivityBarHidden) {
			hide(activitybarContainer);
		} else {
			show(activitybarContainer);
		}

		// Sidebar Part
		const sidebarContainer = this.parts.sidebar.getContainer();
		size(sidebarContainer, sidebarSize.width, sidebarSize.height);
		const editorAndPanelWidth = editorSize.width + (panelPosition === Position.RIGHT ? panelWidth : 0);
		if (sidebarPosition === Position.LEFT) {
			position(sidebarContainer, this.headingHeight, editorAndPanelWidth, this.statusbarHeight, activityBarSize.width);
		} else {
			position(sidebarContainer, this.headingHeight, activityBarSize.width, this.statusbarHeight, editorAndPanelWidth);
		}

		// Statusbar Part
		const statusbarContainer = this.parts.statusbar.getContainer();
		position(statusbarContainer, this.workbenchSize.height - this.statusbarHeight);
		if (isStatusbarHidden) {
			hide(statusbarContainer);
		} else {
			show(statusbarContainer);
		}

		// Quick open
		this.quickopen.layout(this.workbenchSize);

		// Quick input
		this.quickInput.layout(this.workbenchSize);

		// Notifications
		this.notificationsCenter.layout(this.workbenchSize);
		this.notificationsToasts.layout(this.workbenchSize);

		// Sashes
		this.sashXOne.layout();
		if (panelPosition === Position.BOTTOM) {
			this.sashXTwo.hide();
			this.sashY.layout();
			this.sashY.show();
		} else {
			this.sashY.hide();
			this.sashXTwo.layout();
			this.sashXTwo.show();
		}

		// Propagate to Part Layouts
		this.parts.titlebar.layout(new Dimension(this.workbenchSize.width, this.titlebarHeight));
<<<<<<< HEAD
		this.parts.menubar.layout(new Dimension(undefined, this.menubarHeight));
=======
>>>>>>> 8647b7c1
		this.parts.editor.layout(new Dimension(editorSize.width, editorSize.height));
		this.parts.sidebar.layout(sidebarSize);
		this.parts.panel.layout(panelDimension);
		this.parts.activitybar.layout(activityBarSize);

		// Propagate to Context View
		this.contextViewService.layout();
	}

<<<<<<< HEAD
	onMaximizeChange(maximized: boolean): void {
		if (!isMacintosh) {
			this.titlebarBaseHeight = maximized ? 23 : this.partLayoutInfo.titlebar.height;
		} else {
			this.titlebarBaseHeight = this.partLayoutInfo.titlebar.height;
		}

		this.layout();
	}

	getVerticalSashTop(sash: Sash): number {
		return this.headingHeight;
	}

=======
	getVerticalSashTop(sash: Sash): number {
		return this.titlebarHeight;
	}

>>>>>>> 8647b7c1
	getVerticalSashLeft(sash: Sash): number {
		let sidebarPosition = this.partService.getSideBarPosition();
		if (sash === this.sashXOne) {

			if (sidebarPosition === Position.LEFT) {
				return this.sidebarWidth + this.activitybarWidth;
			}

			return this.workbenchSize.width - this.sidebarWidth - this.activitybarWidth;
		}

		return this.workbenchSize.width - this.panelWidth - (sidebarPosition === Position.RIGHT ? this.sidebarWidth + this.activitybarWidth : 0);
	}

	getVerticalSashHeight(sash: Sash): number {
		if (sash === this.sashXTwo && !this.partService.isVisible(Parts.PANEL_PART)) {
			return 0;
		}

		return this.sidebarHeight;
	}

	getHorizontalSashTop(sash: Sash): number {
		const offset = 2; // Horizontal sash should be a bit lower than the editor area, thus add 2px #5524
<<<<<<< HEAD
		return offset + (this.partService.isVisible(Parts.PANEL_PART) ? this.sidebarHeight - this.panelHeight + this.headingHeight : this.sidebarHeight + this.headingHeight);
=======
		return offset + (this.partService.isVisible(Parts.PANEL_PART) ? this.sidebarHeight - this.panelHeight + this.titlebarHeight : this.sidebarHeight + this.titlebarHeight);
>>>>>>> 8647b7c1
	}

	getHorizontalSashLeft(sash: Sash): number {
		if (this.partService.getSideBarPosition() === Position.RIGHT) {
			return 0;
		}

		return this.sidebarWidth + this.activitybarWidth;
	}

	getHorizontalSashWidth(sash: Sash): number {
		return this.panelWidth;
	}

	isPanelMaximized(): boolean {
		return this.panelMaximized;
	}

	// change part size along the main axis
	resizePart(part: Parts, sizeChange: number): void {
		const panelPosition = this.partService.getPanelPosition();
		const sizeChangePxWidth = this.workbenchSize.width * (sizeChange / 100);
		const sizeChangePxHeight = this.workbenchSize.height * (sizeChange / 100);

		let doLayout = false;
		switch (part) {
			case Parts.SIDEBAR_PART:
				this.sidebarWidth = this.sidebarWidth + sizeChangePxWidth; // Sidebar can not become smaller than MIN_PART_WIDTH

				const preferredEditorPartSize = this.parts.editor.preferredSize;
				if (this.workbenchSize.width - this.sidebarWidth < preferredEditorPartSize.width) {
					this.sidebarWidth = this.workbenchSize.width - preferredEditorPartSize.width;
				}

				doLayout = true;
				break;
			case Parts.PANEL_PART:
				if (panelPosition === Position.BOTTOM) {
					this.panelHeight = this.panelHeight + sizeChangePxHeight;
				} else if (panelPosition === Position.RIGHT) {
					this.panelWidth = this.panelWidth + sizeChangePxWidth;
				}

				doLayout = true;
				break;
			case Parts.EDITOR_PART:
				// If we have one editor we can cheat and resize sidebar with the negative delta
				// If the sidebar is not visible and panel is, resize panel main axis with negative Delta
				if (this.editorGroupService.count === 1) {
					if (this.partService.isVisible(Parts.SIDEBAR_PART)) {
						this.sidebarWidth = this.sidebarWidth - sizeChangePxWidth;
						doLayout = true;
					} else if (this.partService.isVisible(Parts.PANEL_PART)) {
						if (panelPosition === Position.BOTTOM) {
							this.panelHeight = this.panelHeight - sizeChangePxHeight;
						} else if (panelPosition === Position.RIGHT) {
							this.panelWidth = this.panelWidth - sizeChangePxWidth;
						}
						doLayout = true;
					}
				} else {
					const activeGroup = this.editorGroupService.activeGroup;

					const activeGroupSize = this.editorGroupService.getSize(activeGroup);
					this.editorGroupService.setSize(activeGroup, activeGroupSize + sizeChangePxWidth);
				}
		}

		if (doLayout) {
			this.layout();
		}
	}
}<|MERGE_RESOLUTION|>--- conflicted
+++ resolved
@@ -28,14 +28,9 @@
 import { SidebarPart } from 'vs/workbench/browser/parts/sidebar/sidebarPart';
 import { PanelPart } from 'vs/workbench/browser/parts/panel/panelPart';
 import { StatusbarPart } from 'vs/workbench/browser/parts/statusbar/statusbarPart';
-<<<<<<< HEAD
 import { MenubarPart } from 'vs/workbench/browser/parts/menubar/menubarPart';
 
 const TITLE_BAR_HEIGHT = isMacintosh ? 22 : 30;
-=======
-
-const TITLE_BAR_HEIGHT = 22;
->>>>>>> 8647b7c1
 const STATUS_BAR_HEIGHT = 22;
 const ACTIVITY_BAR_WIDTH = 50;
 
@@ -85,10 +80,7 @@
 		private workbenchContainer: HTMLElement,
 		private parts: {
 			titlebar: TitlebarPart,
-<<<<<<< HEAD
 			menubar: MenubarPart,
-=======
->>>>>>> 8647b7c1
 			activitybar: ActivitybarPart,
 			editor: EditorPart,
 			sidebar: SidebarPart,
@@ -112,7 +104,6 @@
 		this.restorePreviousState();
 
 		// Create layout sashes
-<<<<<<< HEAD
 		this.sashXOne = new Sash(this.workbenchContainer, this, { baseSize: 5 });
 		this.sashXTwo = new Sash(this.workbenchContainer, this, { baseSize: 5 });
 		this.sashY = new Sash(this.workbenchContainer, this, { baseSize: 4, orientation: Orientation.HORIZONTAL });
@@ -122,15 +113,6 @@
 		this.registerListeners();
 	}
 
-=======
-		this.sashXOne = new Sash(this.workbenchContainer, this);
-		this.sashXTwo = new Sash(this.workbenchContainer, this);
-		this.sashY = new Sash(this.workbenchContainer, this, { orientation: Orientation.HORIZONTAL });
-
-		this.registerListeners();
-	}
-
->>>>>>> 8647b7c1
 	private restorePreviousState(): void {
 		this._sidebarWidth = Math.max(this.partLayoutInfo.sidebar.minWidth, this.storageService.getInteger(WorkbenchLayout.sashXOneWidthSettingsKey, StorageScope.GLOBAL, DEFAULT_SIDEBAR_PART_WIDTH));
 
@@ -152,15 +134,9 @@
 		if (this.workbenchSize && (this.sidebarWidth || this.panelHeight)) {
 			if (this.editorGroupService.count > 1) {
 				const preferredEditorPartSize = this.parts.editor.preferredSize;
-<<<<<<< HEAD
 
 				const sidebarOverflow = this.workbenchSize.width - this.sidebarWidth < preferredEditorPartSize.width;
 
-=======
-
-				const sidebarOverflow = this.workbenchSize.width - this.sidebarWidth < preferredEditorPartSize.width;
-
->>>>>>> 8647b7c1
 				let panelOverflow = false;
 				if (this.partService.getPanelPosition() === Position.RIGHT) {
 					panelOverflow = this.workbenchSize.width - this.panelWidth - this.sidebarWidth < preferredEditorPartSize.width;
@@ -635,17 +611,10 @@
 		size(activitybarContainer, null, activityBarSize.height);
 		if (sidebarPosition === Position.LEFT) {
 			this.parts.activitybar.getContainer().style.right = '';
-<<<<<<< HEAD
 			position(activitybarContainer, this.headingHeight, null, 0, 0);
 		} else {
 			this.parts.activitybar.getContainer().style.left = '';
 			position(activitybarContainer, this.headingHeight, 0, 0, null);
-=======
-			position(activitybarContainer, this.titlebarHeight, null, 0, 0);
-		} else {
-			this.parts.activitybar.getContainer().style.left = '';
-			position(activitybarContainer, this.titlebarHeight, 0, 0, null);
->>>>>>> 8647b7c1
 		}
 		if (isActivityBarHidden) {
 			hide(activitybarContainer);
@@ -696,10 +665,7 @@
 
 		// Propagate to Part Layouts
 		this.parts.titlebar.layout(new Dimension(this.workbenchSize.width, this.titlebarHeight));
-<<<<<<< HEAD
 		this.parts.menubar.layout(new Dimension(undefined, this.menubarHeight));
-=======
->>>>>>> 8647b7c1
 		this.parts.editor.layout(new Dimension(editorSize.width, editorSize.height));
 		this.parts.sidebar.layout(sidebarSize);
 		this.parts.panel.layout(panelDimension);
@@ -709,7 +675,6 @@
 		this.contextViewService.layout();
 	}
 
-<<<<<<< HEAD
 	onMaximizeChange(maximized: boolean): void {
 		if (!isMacintosh) {
 			this.titlebarBaseHeight = maximized ? 23 : this.partLayoutInfo.titlebar.height;
@@ -724,12 +689,6 @@
 		return this.headingHeight;
 	}
 
-=======
-	getVerticalSashTop(sash: Sash): number {
-		return this.titlebarHeight;
-	}
-
->>>>>>> 8647b7c1
 	getVerticalSashLeft(sash: Sash): number {
 		let sidebarPosition = this.partService.getSideBarPosition();
 		if (sash === this.sashXOne) {
@@ -754,11 +713,7 @@
 
 	getHorizontalSashTop(sash: Sash): number {
 		const offset = 2; // Horizontal sash should be a bit lower than the editor area, thus add 2px #5524
-<<<<<<< HEAD
 		return offset + (this.partService.isVisible(Parts.PANEL_PART) ? this.sidebarHeight - this.panelHeight + this.headingHeight : this.sidebarHeight + this.headingHeight);
-=======
-		return offset + (this.partService.isVisible(Parts.PANEL_PART) ? this.sidebarHeight - this.panelHeight + this.titlebarHeight : this.sidebarHeight + this.titlebarHeight);
->>>>>>> 8647b7c1
 	}
 
 	getHorizontalSashLeft(sash: Sash): number {
