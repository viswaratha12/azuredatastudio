/*---------------------------------------------------------------------------------------------
 *  Copyright (c) Microsoft Corporation. All rights reserved.
 *  Licensed under the Source EULA. See License.txt in the project root for license information.
 *--------------------------------------------------------------------------------------------*/

import { localize } from 'vs/nls';
import { IInstantiationService } from 'vs/platform/instantiation/common/instantiation';
import { INotificationActions, INotificationService } from 'vs/platform/notification/common/notification';
import { Action, IAction, Separator } from 'vs/base/common/actions';
import { ActionBar, ActionsOrientation } from 'vs/base/browser/ui/actionbar/actionbar';
import { CellActionBase, CellContext } from 'sql/workbench/contrib/notebook/browser/cellViews/codeActions';
import { CellModel } from 'sql/workbench/services/notebook/browser/models/cell';
import { CellTypes, CellType } from 'sql/workbench/services/notebook/common/contracts';
import { attachToDropdownElementId, attachToLabel, msgChangeConnection, msgLoadingContexts, msgLocalHost, msgSelectConnection, noKernel, ToggleableAction } from 'sql/workbench/contrib/notebook/browser/notebookActions';
import { getErrorMessage } from 'vs/base/common/errors';
import Severity from 'vs/base/common/severity';
import { INotebookService } from 'sql/workbench/services/notebook/browser/notebookService';
import { IContextMenuService } from 'vs/platform/contextview/browser/contextView';
import { StandardKeyboardEvent } from 'vs/base/browser/keyboardEvent';
import { ICellModel, MoveDirection } from 'sql/workbench/services/notebook/browser/models/modelInterfaces';
import { ISelectBoxOptionsWithLabel, SelectBox } from 'sql/base/browser/ui/selectBox/selectBox';
import { ICapabilitiesService } from 'sql/platform/capabilities/common/capabilitiesService';
import { ConnectionType, IConnectionManagementService } from 'sql/platform/connection/common/connectionManagement';
import { IConnectionDialogService } from 'sql/workbench/services/connection/common/connectionDialogService';
import { NotebookModel } from 'sql/workbench/services/notebook/browser/models/notebookModel';
import { IContextViewProvider } from 'vs/base/browser/ui/contextview/contextview';
import { ConnectionProfile } from 'sql/platform/connection/common/connectionProfile';

const moreActionsLabel = localize('moreActionsLabel', "More");

export class EditCellAction extends ToggleableAction {
	// Constants
	private static readonly editLabel = localize('editLabel', "Edit");
	private static readonly closeLabel = localize('closeLabel', "Close");
	private static readonly baseClass = 'codicon';
	private static readonly editCssClass = 'edit';
	private static readonly closeCssClass = 'close';
	private static readonly maskedIconClass = 'masked-icon';

	constructor(
		id: string, toggleTooltip: boolean, isEditMode: boolean
	) {
		super(id, {
			baseClass: EditCellAction.baseClass,
			toggleOnLabel: EditCellAction.closeLabel,
			toggleOnClass: EditCellAction.closeCssClass,
			toggleOffLabel: EditCellAction.editLabel,
			toggleOffClass: EditCellAction.editCssClass,
			maskedIconClass: EditCellAction.maskedIconClass,
			shouldToggleTooltip: toggleTooltip,
			isOn: isEditMode
		});
	}

	public get editMode(): boolean {
		return this.state.isOn;
	}
	public set editMode(value: boolean) {
		this.toggle(value);
	}

	public run(context: CellContext): Promise<boolean> {
		let self = this;
		return new Promise<boolean>((resolve, reject) => {
			try {
				self.editMode = !self.editMode;
				context.cell.isEditMode = self.editMode;
				resolve(true);
			} catch (e) {
				reject(e);
			}
		});
	}
}

export class MoveCellAction extends CellActionBase {
	constructor(
		id: string,
		cssClass: string,
		label: string,
		@INotificationService notificationService: INotificationService
	) {
		super(id, label, undefined, notificationService);
		this._cssClass = cssClass;
		this._tooltip = label;
		this._label = '';
	}

	doRun(context: CellContext): Promise<void> {
		let moveDirection = this._cssClass.includes('move-down') ? MoveDirection.Down : MoveDirection.Up;
		try {
			context.model.moveCell(context.cell, moveDirection);
		} catch (error) {
			let message = getErrorMessage(error);

			this.notificationService.notify({
				severity: Severity.Error,
				message: message
			});
		}
		return Promise.resolve();
	}
}

export class DeleteCellAction extends CellActionBase {
	constructor(
		id: string,
		cssClass: string,
		label: string,
		@INotificationService notificationService: INotificationService
	) {
		super(id, label, undefined, notificationService);
		this._cssClass = cssClass;
		this._tooltip = label;
		this._label = '';
	}

	doRun(context: CellContext): Promise<void> {
		try {
			context.model.deleteCell(context.cell);
		} catch (error) {
			let message = getErrorMessage(error);

			this.notificationService.notify({
				severity: Severity.Error,
				message: message
			});
		}
		return Promise.resolve();
	}
}

export class CellToggleMoreActions {
	private _actions: (Action | CellActionBase)[] = [];
	private _moreActions: ActionBar;
	private _moreActionsElement: HTMLElement;
	constructor(
		@IInstantiationService private instantiationService: IInstantiationService
	) {
		this._actions.push(
			instantiationService.createInstance(ConvertCellAction, 'convertCell', localize('convertCell', "Convert Cell")),
			new Separator(),
			instantiationService.createInstance(RunCellsAction, 'runAllAbove', localize('runAllAbove', "Run Cells Above"), false),
			instantiationService.createInstance(RunCellsAction, 'runAllBelow', localize('runAllBelow', "Run Cells Below"), true),
			new Separator(),
			instantiationService.createInstance(AddCellFromContextAction, 'codeAbove', localize('codeAbove', "Insert Code Above"), CellTypes.Code, false),
			instantiationService.createInstance(AddCellFromContextAction, 'codeBelow', localize('codeBelow', "Insert Code Below"), CellTypes.Code, true),
			new Separator(),
			instantiationService.createInstance(AddCellFromContextAction, 'markdownAbove', localize('markdownAbove', "Insert Text Above"), CellTypes.Markdown, false),
			instantiationService.createInstance(AddCellFromContextAction, 'markdownBelow', localize('markdownBelow', "Insert Text Below"), CellTypes.Markdown, true),
			new Separator(),
			instantiationService.createInstance(CollapseCellAction, 'collapseCell', localize('collapseCell', "Collapse Cell"), true),
			instantiationService.createInstance(CollapseCellAction, 'expandCell', localize('expandCell', "Expand Cell"), false),
			new Separator(),
			instantiationService.createInstance(ParametersCellAction, 'makeParameterCell', localize('makeParameterCell', "Make parameter cell"), true),
			instantiationService.createInstance(ParametersCellAction, 'removeParameterCell', localize('RemoveParameterCell', "Remove parameter cell"), false),
			new Separator(),
			instantiationService.createInstance(ClearCellOutputAction, 'clear', localize('clear', "Clear Result")),
		);
	}

	public onInit(elementRef: HTMLElement, context: CellContext) {
		this._moreActionsElement = elementRef;
		this._moreActionsElement.setAttribute('aria-haspopup', 'menu');
		if (this._moreActionsElement.childNodes.length > 0) {
			this._moreActionsElement.removeChild(this._moreActionsElement.childNodes[0]);
		}
		this._moreActions = new ActionBar(this._moreActionsElement, { orientation: ActionsOrientation.VERTICAL, ariaLabel: moreActionsLabel });
		this._moreActions.context = { target: this._moreActionsElement };
		let validActions = this._actions.filter(a => a instanceof Separator || a instanceof CellActionBase && a.canRun(context));
		removeDuplicatedAndStartingSeparators(validActions);
		this._moreActions.push(this.instantiationService.createInstance(ToggleMoreActions, validActions, context), { icon: true, label: false });
	}
}

export function removeDuplicatedAndStartingSeparators(actions: (Action | CellActionBase)[]): void {
	let indexesToRemove: number[] = [];
	for (let i = 0; i < actions.length; i++) {
		// Handle multiple separators in a row
		if (i > 0 && actions[i] instanceof Separator && actions[i - 1] instanceof Separator) {
			indexesToRemove.push(i);
		}
	}
	if (indexesToRemove.length > 0) {
		for (let i = indexesToRemove.length - 1; i >= 0; i--) {
			actions.splice(indexesToRemove[i], 1);
		}
	}
	if (actions[0] instanceof Separator) {
		actions.splice(0, 1);
	}
	if (actions[actions.length - 1] instanceof Separator) {
		actions.splice(actions.length - 1, 1);
	}
}

export class ConvertCellAction extends CellActionBase {
	constructor(id: string, label: string,
		@INotificationService notificationService: INotificationService
	) {
		super(id, label, undefined, notificationService);
	}

	doRun(context: CellContext): Promise<void> {
		try {
			context?.model?.convertCellType(context?.cell);
		} catch (error) {
			let message = getErrorMessage(error);

			this.notificationService.notify({
				severity: Severity.Error,
				message: message
			});
		}
		return Promise.resolve();
	}
}

export class AddCellFromContextAction extends CellActionBase {
	constructor(
		id: string, label: string, private cellType: CellType, private isAfter: boolean,
		@INotificationService notificationService: INotificationService
	) {
		super(id, label, undefined, notificationService);
	}

	doRun(context: CellContext): Promise<void> {
		try {
			let model = context.model;
			let index = model.cells.findIndex((cell) => cell.id === context.cell.id);
			if (index !== undefined && this.isAfter) {
				index += 1;
			}
			model.addCell(this.cellType, index);
		} catch (error) {
			let message = getErrorMessage(error);

			this.notificationService.notify({
				severity: Severity.Error,
				message: message
			});
		}
		return Promise.resolve();
	}
}

export class ClearCellOutputAction extends CellActionBase {
	constructor(id: string, label: string,
		@INotificationService notificationService: INotificationService
	) {
		super(id, label, undefined, notificationService);
	}

	public canRun(context: CellContext): boolean {
		return context.cell && context.cell.cellType === CellTypes.Code;
	}


	doRun(context: CellContext): Promise<void> {
		try {
			let cell = context.cell || context.model.activeCell;
			if (cell) {
				(cell as CellModel).clearOutputs();
			}
		} catch (error) {
			let message = getErrorMessage(error);

			this.notificationService.notify({
				severity: Severity.Error,
				message: message
			});
		}
		return Promise.resolve();
	}

}

export class RunCellsAction extends CellActionBase {
	constructor(id: string,
		label: string,
		private isAfter: boolean,
		@INotificationService notificationService: INotificationService,
		@INotebookService private notebookService: INotebookService,
	) {
		super(id, label, undefined, notificationService);
	}

	public canRun(context: CellContext): boolean {
		return context.cell && context.cell.cellType === CellTypes.Code;
	}

	async doRun(context: CellContext): Promise<void> {
		try {
			let cell = context.cell || context.model.activeCell;
			if (cell) {
				let editor = this.notebookService.findNotebookEditor(cell.notebookModel.notebookUri);
				if (editor) {
					if (this.isAfter) {
						await editor.runAllCells(cell, undefined);
					} else {
						await editor.runAllCells(undefined, cell);
					}
				}
			}
		} catch (error) {
			let message = getErrorMessage(error);
			this.notificationService.notify({
				severity: Severity.Error,
				message: message
			});
		}
		return Promise.resolve();
	}
}

export class CollapseCellAction extends CellActionBase {
	constructor(id: string,
		label: string,
		private collapseCell: boolean,
		@INotificationService notificationService: INotificationService
	) {
		super(id, label, undefined, notificationService);
	}

	public canRun(context: CellContext): boolean {
		return context.cell && context.cell.cellType === CellTypes.Code;
	}

	async doRun(context: CellContext): Promise<void> {
		try {
			let cell = context.cell || context.model.activeCell;
			if (cell) {
				if (this.collapseCell) {
					if (!cell.isCollapsed) {
						cell.isCollapsed = true;
					}
				} else {
					if (cell.isCollapsed) {
						cell.isCollapsed = false;
					}
				}
			}
		} catch (error) {
			let message = getErrorMessage(error);
			this.notificationService.notify({
				severity: Severity.Error,
				message: message
			});
		}
		return Promise.resolve();
	}
}

export class ToggleMoreActions extends Action {

	private static readonly ID = 'toggleMore';
	private static readonly LABEL = moreActionsLabel;
	private static readonly ICON = 'masked-icon more';

	constructor(
		private readonly _actions: Array<IAction>,
		private readonly _context: CellContext,
		@IContextMenuService private readonly _contextMenuService: IContextMenuService
	) {
		super(ToggleMoreActions.ID, ToggleMoreActions.LABEL, ToggleMoreActions.ICON);
	}

	run(context: StandardKeyboardEvent): Promise<boolean> {
		this._contextMenuService.showContextMenu({
			getAnchor: () => context.target,
			getActions: () => this._actions,
			getActionsContext: () => this._context
		});
		return Promise.resolve(true);
	}
}

<<<<<<< HEAD
export class CellAttachToDropdown extends SelectBox {
	private cellModel: CellModel;
	private notebookModel: NotebookModel;

	constructor(
		container: HTMLElement, contextViewProvider: IContextViewProvider, modelReady: Promise<ICellModel>,
		@IConnectionManagementService private _connectionManagementService: IConnectionManagementService,
		@IConnectionDialogService private _connectionDialogService: IConnectionDialogService,
		@INotificationService private _notificationService: INotificationService,
		@ICapabilitiesService private _capabilitiesService: ICapabilitiesService,
	) {
		super([msgLoadingContexts], msgLoadingContexts, contextViewProvider, container, { labelText: attachToLabel, labelOnTop: false, ariaLabel: attachToLabel, id: attachToDropdownElementId } as ISelectBoxOptionsWithLabel);
		if (modelReady) {
			modelReady
				.then(model => {
					this.updateModel(model);
					this._register(model.onValidConnectionSelected(validConnection => {
						this.handleContextsChanged(!validConnection);
					}));
				})
				.catch(err => {
					// No-op for now
				});
		}
		this.onDidSelect(e => {
			this.doChangeContext();
		});
	}

	public updateModel(model: ICellModel): void {
		this.cellModel = model as CellModel;
		this.notebookModel = model.notebookModel as NotebookModel;
		this._register(this.cellModel.contextsChanged(() => {
			this.handleContextsChanged();
		}));
		this._register(this.cellModel.contextsLoading(() => {
			this.setOptions([msgLoadingContexts], 0);
		}));
		this.cellModel.requestConnectionHandler = () => this.openConnectionDialog(true);
		this.handleContextsChanged();
	}

	private handleContextsChanged(showSelectConnection?: boolean) {
		let kernelDisplayName: string = this.getKernelDisplayName();
		if (kernelDisplayName) {
			this.loadAttachToDropdown(this.cellModel, kernelDisplayName, showSelectConnection);
		} else if (this.notebookModel.clientSession.isInErrorState) {
			this.setOptions([localize('noContextAvailable', "None")], 0);
		}
	}

	private getKernelDisplayName(): string {
		let kernelDisplayName: string;
		if (this.notebookModel.clientSession && this.notebookModel.clientSession.kernel && this.notebookModel.clientSession.kernel.name) {
			let currentKernelName = this.notebookModel.clientSession.kernel.name.toLowerCase();
			let currentKernelSpec = this.notebookModel.specs.kernels.find(kernel => kernel.name && kernel.name.toLowerCase() === currentKernelName);
			if (currentKernelSpec) {
				//KernelDisplayName should be Kusto when connecting to Kusto connection
				if ((this.notebookModel.context?.serverCapabilities.notebookKernelAlias && this.notebookModel.currentKernelAlias === this.notebookModel.context?.serverCapabilities.notebookKernelAlias) || (this.notebookModel.kernelAliases.includes(this.notebookModel.selectedKernelDisplayName) && this.notebookModel.selectedKernelDisplayName)) {
					kernelDisplayName = this.notebookModel.context?.serverCapabilities.notebookKernelAlias || this.notebookModel.selectedKernelDisplayName;
				} else {
					kernelDisplayName = currentKernelSpec.display_name;
				}
			}
		}
		return kernelDisplayName;
	}

	// // Load "Attach To" dropdown with the values corresponding to Kernel dropdown
	public loadAttachToDropdown(model: ICellModel, currentKernel: string, showSelectConnection?: boolean): void {
		let connProviderIds = this.notebookModel.getApplicableConnectionProviderIds(currentKernel);
		if ((connProviderIds && connProviderIds.length === 0) || currentKernel === noKernel) {
			this.setOptions([msgLocalHost]);
		} else {
			let connections: string[] = [];
			if (model.context && model.context.title && (connProviderIds.includes(model.context.providerName))) {
				connections.push(model.context.title);
			} else if (model.savedConnectionName) {
				connections.push(model.savedConnectionName);
			} else {
				connections.push(msgSelectConnection);
			}
			if (!connections.find(x => x === msgChangeConnection)) {
				connections.push(msgChangeConnection);
			}
			this.setOptions(connections, 0);
			this.enable();

			if (this.notebookModel.kernelAliases.includes(currentKernel) && this.notebookModel.selectedKernelDisplayName !== currentKernel) {
				this.notebookModel.changeKernel(currentKernel);
			}
		}
	}

	public doChangeContext(connection?: ConnectionProfile, hideErrorMessage?: boolean): void {
		if (this.value === msgChangeConnection || this.value === msgSelectConnection) {
			this.openConnectionDialog().catch(err => this._notificationService.error(getErrorMessage(err)));
		} else {
			this.cellModel.changeContext(this.value, connection).catch(err => this._notificationService.error(getErrorMessage(err)));
		}
	}

	// /**
	//  * Open connection dialog
	//  * Enter server details and connect to a server from the dialog
	//  * Bind the server value to cell 'Attach To' drop down
	//  * Connected server is displayed at the top of cell drop down
	//  **/
	public async openConnectionDialog(useProfile: boolean = false): Promise<boolean> {
		try {
			// Get all providers to show all available connections in connection dialog
			let providers = this.notebookModel.getApplicableConnectionProviderIds(this.notebookModel.clientSession.kernel.name);
			// Spark kernels are unable to get providers from above, therefore ensure that we get the
			// correct providers for the selected kernel and load the proper connections for the connection dialog
			// Example Scenario: Spark Kernels should only have MSSQL connections in connection dialog
			if (!this.notebookModel.kernelAliases.includes(this.notebookModel.selectedKernelDisplayName) && this.notebookModel.clientSession.kernel.name !== 'SQL') {
				providers = providers.concat(this.notebookModel.getApplicableConnectionProviderIds(this.notebookModel.selectedKernelDisplayName));
			} else {
				for (let alias of this.notebookModel.kernelAliases) {
					providers = providers.concat(this.notebookModel.getApplicableConnectionProviderIds(alias));
				}
			}
			let connection = await this._connectionDialogService.openDialogAndWait(this._connectionManagementService,
				{
					connectionType: ConnectionType.temporary,
					providers: providers
				},
				useProfile ? this.notebookModel.connectionProfile : undefined);

			let attachToConnections = this.values;
			if (!connection) {
				// If there is no connection, we should choose the previous connection,
				// which will always be the first item in the list. Either "Select Connection"
				// or a real connection name
				this.select(0);
				return false;
			}
			let connectionUri = this._connectionManagementService.getConnectionUri(connection);
			let connectionProfile = new ConnectionProfile(this._capabilitiesService, connection);
			let connectedServer = connectionProfile.title ? connectionProfile.title : connectionProfile.serverName;
			//Check to see if the same server is already there in dropdown. We only have server names in dropdown
			if (attachToConnections.some(val => val === connectedServer)) {
				this.loadAttachToDropdown(this.cellModel, this.getKernelDisplayName());
				this.doChangeContext();
				return true;
			}
			else {
				attachToConnections.unshift(connectedServer);
			}
			//To ignore n/a after we have at least one valid connection
			attachToConnections = attachToConnections.filter(val => val !== msgSelectConnection);

			let index = attachToConnections.findIndex(connection => connection === connectedServer);
			this.setOptions([]);
			this.setOptions(attachToConnections);
			if (!index || index < 0 || index >= attachToConnections.length) {
				index = 0;
			}
			this.select(index);

			this.notebookModel.addAttachToConnectionsToBeDisposed(connectionUri);
			// Call doChangeContext to set the newly chosen connection in the model
			this.doChangeContext(connectionProfile);

			//Changes kernel based on connection attached to
			if (this.notebookModel.kernelAliases.includes(connectionProfile.serverCapabilities.notebookKernelAlias)) {
				this.notebookModel.changeKernel(connectionProfile.serverCapabilities.notebookKernelAlias);
			} else if (this.notebookModel.clientSession.kernel.name === 'SQL') {
				this.notebookModel.changeKernel('SQL');
			}
			return true;
		}
		catch (error) {
			const actions: INotificationActions = { primary: [] };
			this._notificationService.notify({ severity: Severity.Error, message: getErrorMessage(error), actions });
			return false;
=======
export class ParametersCellAction extends CellActionBase {
	constructor(id: string,
		label: string,
		private parametersCell: boolean,
		@INotificationService notificationService: INotificationService
	) {
		super(id, label, undefined, notificationService);
	}

	public canRun(context: CellContext): boolean {
		return context.cell?.cellType === CellTypes.Code;
	}

	async doRun(context: CellContext): Promise<void> {
		try {
			let cell = context.cell || context.model.activeCell;
			if (cell) {
				if (this.parametersCell) {
					if (!cell.isParameter) {
						cell.isParameter = true;
					}
				} else {
					if (cell.isParameter) {
						cell.isParameter = false;
					}
				}
			}
		} catch (error) {
			let message = getErrorMessage(error);
			this.notificationService.notify({
				severity: Severity.Error,
				message: message
			});
>>>>>>> dd77c790
		}
	}
}<|MERGE_RESOLUTION|>--- conflicted
+++ resolved
@@ -375,7 +375,6 @@
 	}
 }
 
-<<<<<<< HEAD
 export class CellAttachToDropdown extends SelectBox {
 	private cellModel: CellModel;
 	private notebookModel: NotebookModel;
@@ -552,7 +551,10 @@
 			const actions: INotificationActions = { primary: [] };
 			this._notificationService.notify({ severity: Severity.Error, message: getErrorMessage(error), actions });
 			return false;
-=======
+		}
+	}
+}
+
 export class ParametersCellAction extends CellActionBase {
 	constructor(id: string,
 		label: string,
@@ -586,7 +588,6 @@
 				severity: Severity.Error,
 				message: message
 			});
->>>>>>> dd77c790
 		}
 	}
 }