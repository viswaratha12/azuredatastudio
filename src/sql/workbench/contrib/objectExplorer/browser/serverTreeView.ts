--- conflicted
+++ resolved
@@ -433,13 +433,8 @@
 				if (isHidden(this.messages!)) {
 					this._tree!.getFocus();
 					if (this._tree instanceof AsyncServerTree) {
-<<<<<<< HEAD
-						await Promise.all(ConnectionProfileGroup.getSubgroups(treeInput).map(subgroup => {
-							return this._tree.expand(subgroup);
-=======
 						await Promise.all(ConnectionProfileGroup.getSubgroups(treeInput!).map(subgroup => {
-							this._tree!.expand(subgroup);
->>>>>>> 7df132b3
+							return this._tree!.expand(subgroup);
 						}));
 					} else {
 						await this._tree!.expandAll(ConnectionProfileGroup.getSubgroups(treeInput!));
@@ -481,11 +476,7 @@
 				this._tree!.getFocus();
 				if (this._tree instanceof AsyncServerTree) {
 					await Promise.all(ConnectionProfileGroup.getSubgroups(treeInput).map(subgroup => {
-<<<<<<< HEAD
-						return this._tree.expand(subgroup);
-=======
-						this._tree!.expand(subgroup);
->>>>>>> 7df132b3
+						return this._tree!.expand(subgroup);
 					}));
 				} else {
 					await this._tree!.expandAll(ConnectionProfileGroup.getSubgroups(treeInput));
