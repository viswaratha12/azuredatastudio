/*---------------------------------------------------------------------------------------------
 *  Copyright (c) Microsoft Corporation. All rights reserved.
 *  Licensed under the Source EULA. See License.txt in the project root for license information.
 *--------------------------------------------------------------------------------------------*/

import * as DOM from 'vs/base/browser/dom';
import { EditorOptions, IEditorOpenContext } from 'vs/workbench/common/editor';
import { EditorPane } from 'vs/workbench/browser/parts/editor/editorPane';
import { ITelemetryService } from 'vs/platform/telemetry/common/telemetry';
import { IWorkbenchThemeService } from 'vs/workbench/services/themes/common/workbenchThemeService';
import { IInstantiationService } from 'vs/platform/instantiation/common/instantiation';
import { IContextKeyService } from 'vs/platform/contextkey/common/contextkey';

import { DashboardInput } from 'sql/workbench/browser/editor/profiler/dashboardInput';
import { DashboardModule } from './dashboard.module';
import { bootstrapAngular } from 'sql/workbench/services/bootstrap/browser/bootstrapService';
import { IDashboardComponentParams } from 'sql/workbench/services/bootstrap/common/bootstrapParams';
import { DASHBOARD_SELECTOR } from 'sql/workbench/contrib/dashboard/browser/dashboard.component';
import { ConnectionContextKey } from 'sql/workbench/services/connection/common/connectionContextKey';
import { IDashboardService } from 'sql/platform/dashboard/browser/dashboardService';
import { ConnectionProfile } from 'sql/platform/connection/common/connectionProfile';
import { IConnectionProfile } from 'sql/platform/connection/common/interfaces';
import { IConnectionManagementService } from 'sql/platform/connection/common/connectionManagement';
import { CancellationToken } from 'vs/base/common/cancellation';
import { IStorageService } from 'vs/platform/storage/common/storage';
import { IQueryManagementService } from 'sql/workbench/services/query/common/queryManagement';

export class DashboardEditor extends EditorPane {

	public static ID: string = 'workbench.editor.connectiondashboard';
	private _dashboardContainer: HTMLElement;
	protected _input: DashboardInput;

	constructor(
		@ITelemetryService telemetryService: ITelemetryService,
		@IWorkbenchThemeService themeService: IWorkbenchThemeService,
		@IInstantiationService private instantiationService: IInstantiationService,
		@IContextKeyService private _contextKeyService: IContextKeyService,
		@IDashboardService private _dashboardService: IDashboardService,
		@IConnectionManagementService private _connMan: IConnectionManagementService,
		@IStorageService storageService: IStorageService,
		@IQueryManagementService private queryManagementService: IQueryManagementService
	) {
		super(DashboardEditor.ID, telemetryService, themeService, storageService);
	}

	public get input(): DashboardInput {
		return this._input;
	}

	/**
	 * Called to create the editor in the parent element.
	 */
	public createEditor(parent: HTMLElement): void {
	}

	/**
	 * Sets focus on this editor. Specifically, it sets the focus on the hosted text editor.
	 */
	public focus(): void {

		let profile: IConnectionProfile;
		if (this.input.connectionProfile instanceof ConnectionProfile) {
			profile = this.input.connectionProfile.toIConnectionProfile();
		} else {
			profile = this.input.connectionProfile;
		}
		const serverInfo = this._connMan.getConnectionInfo(this.input.uri).serverInfo;
		this._dashboardService.changeToDashboard({ profile, serverInfo });
	}

	/**
	 * Updates the internal variable keeping track of the editor's size, and re-calculates the sash position.
	 * To be called when the container of this editor changes size.
	 */
	public layout(dimension: DOM.Dimension): void {
		this._dashboardService.layout(dimension);
	}

	public async setInput(input: DashboardInput, options: EditorOptions, context: IEditorOpenContext): Promise<void> {
		if (this.input && this.input.matches(input)) {
			return Promise.resolve(undefined);
		}

		const parentElement = this.getContainer();

<<<<<<< HEAD
		await super.setInput(input, options, CancellationToken.None);
=======
		super.setInput(input, options, context, CancellationToken.None);
>>>>>>> 1e5ab4d9

		DOM.clearNode(parentElement);

		if (!input.hasBootstrapped) {
			const container = DOM.$<HTMLElement>('.dashboardEditor');
			container.style.height = '100%';
			this._dashboardContainer = DOM.append(parentElement, container);
			this.input.container = this._dashboardContainer;
			await input.initializedPromise;
			this.bootstrapAngular(input);
		} else {
			this._dashboardContainer = DOM.append(parentElement, this.input.container);
		}
	}

	/**
	 * Load the angular components and record for this input that we have done so
	 */
	private bootstrapAngular(input: DashboardInput): void {
		// Get the bootstrap params and perform the bootstrap
		let profile: IConnectionProfile;
		if (input.connectionProfile instanceof ConnectionProfile) {
			profile = input.connectionProfile.toIConnectionProfile();
		} else {
			profile = this.input.connectionProfile;
		}
		const serverInfo = this._connMan.getConnectionInfo(this.input.uri).serverInfo;
		this._dashboardService.changeToDashboard({ profile, serverInfo });
		const scopedContextService = this._contextKeyService.createScoped(input.container);
		const connectionContextKey = new ConnectionContextKey(scopedContextService, this.queryManagementService);
		connectionContextKey.set(input.connectionProfile);

		const params: IDashboardComponentParams = {
			connection: input.connectionProfile,
			ownerUri: input.uri,
			scopedContextService,
			connectionContextKey
		};

		input.hasBootstrapped = true;

		const uniqueSelector = this.instantiationService.invokeFunction(bootstrapAngular,
			DashboardModule,
			this._dashboardContainer,
			DASHBOARD_SELECTOR,
			params,
			input);
		input.setUniqueSelector(uniqueSelector);
	}

	public dispose(): void {
		super.dispose();
	}
}<|MERGE_RESOLUTION|>--- conflicted
+++ resolved
@@ -84,11 +84,7 @@
 
 		const parentElement = this.getContainer();
 
-<<<<<<< HEAD
-		await super.setInput(input, options, CancellationToken.None);
-=======
-		super.setInput(input, options, context, CancellationToken.None);
->>>>>>> 1e5ab4d9
+		await super.setInput(input, options, context, CancellationToken.None);
 
 		DOM.clearNode(parentElement);
 
