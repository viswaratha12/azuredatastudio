/*---------------------------------------------------------------------------------------------
 *  Copyright (c) Microsoft Corporation. All rights reserved.
 *  Licensed under the Source EULA. See License.txt in the project root for license information.
 *--------------------------------------------------------------------------------------------*/

import 'vs/css!./media/queryEditor';

import * as DOM from 'vs/base/browser/dom';
import { EditorOptions, IEditorControl, IEditorMemento } from 'vs/workbench/common/editor';
import { BaseEditor, EditorMemento } from 'vs/workbench/browser/parts/editor/baseEditor';
import { Orientation } from 'vs/base/browser/ui/sash/sash';
import { ITelemetryService } from 'vs/platform/telemetry/common/telemetry';
import { IThemeService } from 'vs/platform/theme/common/themeService';
import { IInstantiationService } from 'vs/platform/instantiation/common/instantiation';
import { TextResourceEditor } from 'vs/workbench/browser/parts/editor/textResourceEditor';
import { TextFileEditor } from 'vs/workbench/contrib/files/browser/editors/textFileEditor';
import { IEditorService } from 'vs/workbench/services/editor/common/editorService';
import { IContextKey, IContextKeyService } from 'vs/platform/contextkey/common/contextkey';
import { CancellationToken } from 'vs/base/common/cancellation';
import { ICodeEditor } from 'vs/editor/browser/editorBrowser';
import { IStorageService } from 'vs/platform/storage/common/storage';
import { IEditorGroup, IEditorGroupsService } from 'vs/workbench/services/editor/common/editorGroupsService';
import { SplitView, Sizing } from 'vs/base/browser/ui/splitview/splitview';
import { Event } from 'vs/base/common/event';
import { DisposableStore } from 'vs/base/common/lifecycle';
import { IActionViewItem, IAction } from 'vs/base/common/actions';
import { IConfigurationService } from 'vs/platform/configuration/common/configuration';
import { BaseTextEditor } from 'vs/workbench/browser/parts/editor/textEditor';
import { FileEditorInput } from 'vs/workbench/contrib/files/common/editors/fileEditorInput';
import { URI } from 'vs/base/common/uri';
import { IFileService, FileChangesEvent } from 'vs/platform/files/common/files';

import { QueryEditorInput, IQueryEditorStateChange } from 'sql/workbench/common/editor/query/queryEditorInput';
import { IConnectionManagementService } from 'sql/platform/connection/common/connectionManagement';
import { QueryResultsEditor } from 'sql/workbench/contrib/query/browser/queryResultsEditor';
import * as queryContext from 'sql/workbench/contrib/query/common/queryContext';
import { Taskbar, ITaskbarContent } from 'sql/base/browser/ui/taskbar/taskbar';
import * as actions from 'sql/workbench/contrib/query/browser/queryActions';
import { IRange } from 'vs/editor/common/core/range';

const QUERY_EDITOR_VIEW_STATE_PREFERENCE_KEY = 'queryEditorViewState';

interface IQueryEditorViewState {
	resultsHeight: number | undefined;
}

/**
 * Editor that hosts 2 sub-editors: A TextResourceEditor for SQL file editing, and a QueryResultsEditor
 * for viewing and editing query results. This editor is based off SideBySideEditor.
 */
export class QueryEditor extends BaseEditor {

	public static ID: string = 'workbench.editor.queryEditor';

	private dimension: DOM.Dimension = new DOM.Dimension(0, 0);

	private resultsEditor: QueryResultsEditor;

	private resultsEditorContainer: HTMLElement;

	private textResourceEditor: TextResourceEditor;
	private textFileEditor: TextFileEditor;
	private currentTextEditor: BaseTextEditor;

	private textResourceEditorContainer: HTMLElement;
	private textFileEditorContainer: HTMLElement;

	private taskbar: Taskbar;
	private splitviewContainer: HTMLElement;
	private splitview: SplitView;

	private inputDisposables = this._register(new DisposableStore());

	private resultsVisible = false;

	private queryEditorVisible: IContextKey<boolean>;

	private editorMemento: IEditorMemento<IQueryEditorViewState>;

	//actions
	private _runQueryAction: actions.RunQueryAction;
	private _cancelQueryAction: actions.CancelQueryAction;
	private _toggleConnectDatabaseAction: actions.ToggleConnectDatabaseAction;
	private _changeConnectionAction: actions.ConnectDatabaseAction;
	private _listDatabasesAction: actions.ListDatabasesAction;
	private _estimatedQueryPlanAction: actions.EstimatedQueryPlanAction;
	private _actualQueryPlanAction: actions.ActualQueryPlanAction;
	private _listDatabasesActionItem: actions.ListDatabasesActionItem;
	private _toggleSqlcmdMode: actions.ToggleSqlCmdModeAction;
	private _exportAsNotebookAction: actions.ExportAsNotebookAction;

	constructor(
		@ITelemetryService telemetryService: ITelemetryService,
		@IThemeService themeService: IThemeService,
		@IConnectionManagementService private readonly connectionManagementService: IConnectionManagementService,
		@IStorageService storageService: IStorageService,
		@IContextKeyService contextKeyService: IContextKeyService,
		@IEditorGroupsService editorGroupService: IEditorGroupsService,
		@IFileService fileService: IFileService,
		@IEditorService private readonly editorService: IEditorService,
		@IInstantiationService private readonly instantiationService: IInstantiationService,
		@IConfigurationService private readonly configurationService: IConfigurationService
	) {
		super(QueryEditor.ID, telemetryService, themeService, storageService);

		this.editorMemento = this.getEditorMemento<IQueryEditorViewState>(editorGroupService, QUERY_EDITOR_VIEW_STATE_PREFERENCE_KEY, 100);

		this.queryEditorVisible = queryContext.QueryEditorVisibleContext.bindTo(contextKeyService);

		// Clear view state for deleted files
		this._register(fileService.onDidFilesChange(e => this.onFilesChanged(e)));
	}

	private onFilesChanged(e: FileChangesEvent): void {
		const deleted = e.getDeleted();
		if (deleted && deleted.length) {
			this.clearTextEditorViewState(deleted.map(d => d.resource));
		}
	}

	protected getEditorMemento<T>(editorGroupService: IEditorGroupsService, key: string, limit: number = 10): IEditorMemento<T> {
		return new EditorMemento(this.getId(), key, Object.create(null), limit, editorGroupService); // do not persist in storage as results are never persisted
	}

	// PUBLIC METHODS ////////////////////////////////////////////////////////////
	public get input(): QueryEditorInput | null {
		return this._input as QueryEditorInput;
	}

	/**
	 * Called to create the editor in the parent element.
	 */
	public createEditor(parent: HTMLElement): void {
		DOM.addClass(parent, 'query-editor');

		this.splitviewContainer = DOM.$('.query-editor-view');

		this.createTaskbar(parent);

		parent.appendChild(this.splitviewContainer);

		this.splitview = this._register(new SplitView(this.splitviewContainer, { orientation: Orientation.VERTICAL }));
		this._register(this.splitview.onDidSashReset(() => this.splitview.distributeViewSizes()));

		// We create two separate editors - one for Untitled Documents (ad-hoc queries) and another for queries from
		// files. This is necessary because TextResourceEditor by default makes all non-Untitled inputs to be
		// read-only so we need to use a TextFileEditor for files in order to edit them.
		this.textResourceEditor = this._register(this.instantiationService.createInstance(TextResourceEditor));
		this.textFileEditor = this._register(this.instantiationService.createInstance(TextFileEditor));

		this.textResourceEditorContainer = DOM.$('.text-resource-editor-container');
		this.textResourceEditor.create(this.textResourceEditorContainer);
		this.textFileEditorContainer = DOM.$('.text-file-editor-container');
		this.textFileEditor.create(this.textFileEditorContainer);

		this.currentTextEditor = this.textResourceEditor;
		this.splitview.addView({
			element: this.textResourceEditorContainer,
			layout: size => this.currentTextEditor.layout(new DOM.Dimension(this.dimension.width, size)),
			minimumSize: 0,
			maximumSize: Number.POSITIVE_INFINITY,
			onDidChange: Event.None
		}, Sizing.Distribute);

		this.resultsEditorContainer = DOM.$('.results-editor-container');
		this.resultsEditor = this._register(this.instantiationService.createInstance(QueryResultsEditor));
		this.resultsEditor.create(this.resultsEditorContainer);
	}

	/**
	 * Creates the query execution taskbar that appears at the top of the QueryEditor
	 */
	private createTaskbar(parentElement: HTMLElement): void {
		// Create QueryTaskbar
		let taskbarContainer = DOM.append(parentElement, DOM.$('div'));
		this.taskbar = this._register(new Taskbar(taskbarContainer, {
			actionViewItemProvider: action => this._getActionItemForAction(action),
		}));

		// Create Actions for the toolbar
		this._runQueryAction = this.instantiationService.createInstance(actions.RunQueryAction, this);
		this._cancelQueryAction = this.instantiationService.createInstance(actions.CancelQueryAction, this);
		this._toggleConnectDatabaseAction = this.instantiationService.createInstance(actions.ToggleConnectDatabaseAction, this, false);
		this._changeConnectionAction = this.instantiationService.createInstance(actions.ConnectDatabaseAction, this, true);
		this._listDatabasesAction = this.instantiationService.createInstance(actions.ListDatabasesAction, this);
		this._estimatedQueryPlanAction = this.instantiationService.createInstance(actions.EstimatedQueryPlanAction, this);
		this._actualQueryPlanAction = this.instantiationService.createInstance(actions.ActualQueryPlanAction, this);
		this._toggleSqlcmdMode = this.instantiationService.createInstance(actions.ToggleSqlCmdModeAction, this, false);
		this._exportAsNotebookAction = this.instantiationService.createInstance(actions.ExportAsNotebookAction, this);
	}

	/**
	 * Update the buttons on the taskbar to reflect the state of the current input.
	 */
	private updateState(stateChangeEvent: IQueryEditorStateChange): void {
		if (stateChangeEvent.connectedChange) {
			this._toggleConnectDatabaseAction.connected = this.input.state.connected;
			this._changeConnectionAction.enabled = this.input.state.connected;
			if (this.input.state.connected) {
				this.listDatabasesActionItem.onConnected();
				this.setTaskbarContent();
				this._register(this.configurationService.onDidChangeConfiguration(e => {
					if (e.affectsConfiguration('workbench.enablePreviewFeatures')) {
						this.setTaskbarContent();
					}
				}));
			} else {
				this.listDatabasesActionItem.onDisconnect();
			}
		}

		if (stateChangeEvent.sqlCmdModeChanged) {
			this._toggleSqlcmdMode.isSqlCmdMode = this.input.state.isSqlCmdMode;
		}

		if (stateChangeEvent.connectingChange) {
			this._runQueryAction.enabled = !this.input.state.connecting;
			this._estimatedQueryPlanAction.enabled = !this.input.state.connecting;

		}

		if (stateChangeEvent.executingChange) {
			this._runQueryAction.enabled = !this.input.state.executing;
			this._estimatedQueryPlanAction.enabled = !this.input.state.executing;
			this._cancelQueryAction.enabled = this.input.state.executing;
		}

		if (stateChangeEvent.resultsVisibleChange) {
			if (this.input.state.resultsVisible) {
				this.addResultsEditor();
			} else {
				this.removeResultsEditor();
			}
		}
	}

	/**
	 * Gets the IActionItem for the List Databases dropdown if provided the associated Action.
	 * Otherwise returns null.
	 */
	private _getActionItemForAction(action: IAction): IActionViewItem {
		if (action.id === actions.ListDatabasesAction.ID) {
			return this.listDatabasesActionItem;
		}

		return null;
	}

	private get listDatabasesActionItem(): actions.ListDatabasesActionItem {
		if (!this._listDatabasesActionItem) {
			this._listDatabasesActionItem = this.instantiationService.createInstance(actions.ListDatabasesActionItem, this);
			this._register(this._listDatabasesActionItem.attachStyler(this.themeService));
		}
		return this._listDatabasesActionItem;
	}

	private setTaskbarContent(): void {
		const separator = Taskbar.createTaskbarSeparator();
		let content: ITaskbarContent[];
		const previewFeaturesEnabled = this.configurationService.getValue('workbench')['enablePreviewFeatures'];
<<<<<<< HEAD
		let connectionProfile = this.connectionManagementService.getConnectionProfile(this.input.uri);

		// TODO: Make it more generic, some way for extensions to register the commands it supports
		if (connectionProfile?.providerName === 'KUSTO') {
=======
		const notebookConvertActionsEnabled = this.configurationService.getValue('notebook')['showNotebookConvertActions'];
		if (previewFeaturesEnabled) {
			content = [
				{ action: this._runQueryAction },
				{ action: this._cancelQueryAction },
				{ element: separator },
				{ action: this._toggleConnectDatabaseAction },
				{ action: this._changeConnectionAction },
				{ action: this._listDatabasesAction },
				{ element: separator },
				{ action: this._estimatedQueryPlanAction }, // Preview
				{ action: this._toggleSqlcmdMode }, // Preview
			];

			if (notebookConvertActionsEnabled) {
				content.push({ action: this._exportAsNotebookAction });
			}
		} else {
>>>>>>> b16c6f3f
			content = [
				{ action: this._runQueryAction },
				{ action: this._cancelQueryAction },
				{ element: separator },
				{ action: this._toggleConnectDatabaseAction },
				{ action: this._changeConnectionAction },
				{ action: this._listDatabasesAction }
			];
			const notebookConvertActionsEnabled = this.configurationService.getValue('notebook')['notebook.showNotebookConvertActions'];
			if (notebookConvertActionsEnabled) {
				content.push(
					{ element: separator },
					{ action: this._exportAsNotebookAction });
			}
		}
		else {
			if (previewFeaturesEnabled) {
				content = [
					{ action: this._runQueryAction },
					{ action: this._cancelQueryAction },
					{ element: separator },
					{ action: this._toggleConnectDatabaseAction },
					{ action: this._changeConnectionAction },
					{ action: this._listDatabasesAction },
					{ element: separator },
					{ action: this._estimatedQueryPlanAction }, // Preview
					{ action: this._toggleSqlcmdMode }, // Preview
					{ action: this._exportAsNotebookAction } // Preview
				];
			}
			else {
				content = [
					{ action: this._runQueryAction },
					{ action: this._cancelQueryAction },
					{ element: separator },
					{ action: this._toggleConnectDatabaseAction },
					{ action: this._changeConnectionAction },
					{ action: this._listDatabasesAction }
				];
			}
		}

		this.taskbar.setContent(content);
	}

	public async setInput(newInput: QueryEditorInput, options: EditorOptions, token: CancellationToken): Promise<void> {
		const oldInput = this.input;

		if (newInput.matches(oldInput)) {
			return Promise.resolve();
		}

		if (oldInput) {
			// Remember view settings if input changes
			this.saveQueryEditorViewState(this.input);
			this.currentTextEditor.clearInput();
			this.resultsEditor.clearInput();
		}

		// If we're switching editor types switch out the views
		const newTextEditor = newInput.text instanceof FileEditorInput ? this.textFileEditor : this.textResourceEditor;
		if (newTextEditor !== this.currentTextEditor) {
			this.currentTextEditor = newTextEditor;
			this.splitview.removeView(0, Sizing.Distribute);

			this.splitview.addView({
				element: this.currentTextEditor.getContainer(),
				layout: size => this.currentTextEditor.layout(new DOM.Dimension(this.dimension.width, size)),
				minimumSize: 0,
				maximumSize: Number.POSITIVE_INFINITY,
				onDidChange: Event.None
			}, Sizing.Distribute, 0);
		}

		await Promise.all([
			super.setInput(newInput, options, token),
			this.currentTextEditor.setInput(newInput.text, options, token),
			this.resultsEditor.setInput(newInput.results, options)
		]);

		this.inputDisposables.clear();
		this.inputDisposables.add(this.input.state.onChange(c => this.updateState(c)));
		this.updateState({ connectingChange: true, connectedChange: true, executingChange: true, resultsVisibleChange: true, sqlCmdModeChanged: true });

		const editorViewState = this.loadTextEditorViewState(this.input.resource);

		if (editorViewState && editorViewState.resultsHeight && this.splitview.length > 1) {
			this.splitview.resizeView(1, editorViewState.resultsHeight);
		}
	}

	private saveQueryEditorViewState(input: QueryEditorInput): void {
		if (!input) {
			return; // ensure we have an input to handle view state for
		}

		// Otherwise we save the view state to restore it later
		else if (!input.isDisposed()) {
			this.saveTextEditorViewState(input.resource);
		}
	}

	private clearTextEditorViewState(resources: URI[], group?: IEditorGroup): void {
		resources.forEach(resource => {
			this.editorMemento.clearEditorState(resource, group);
		});
	}

	private saveTextEditorViewState(resource: URI): void {
		const editorViewState = {
			resultsHeight: this.resultsVisible ? this.splitview.getViewSize(1) : undefined
		} as IQueryEditorViewState;

		if (!this.group) {
			return;
		}

		this.editorMemento.saveEditorState(this.group, resource, editorViewState);
	}

	/**
	 * Loads the text editor view state for the given resource and returns it.
	 */
	protected loadTextEditorViewState(resource: URI): IQueryEditorViewState | undefined {
		return this.group ? this.editorMemento.loadEditorState(this.group, resource) : undefined;
	}

	protected saveState(): void {

		// Update/clear editor view State
		this.saveQueryEditorViewState(this.input);

		super.saveState();
	}

	public toggleResultsEditorVisibility(): void {
		if (this.resultsVisible) {
			this.removeResultsEditor();
		} else {
			this.addResultsEditor();
		}
	}

	/**
	 * Sets this editor and the 2 sub-editors to visible.
	 */
	public setEditorVisible(visible: boolean, group: IEditorGroup): void {
		this.textFileEditor.setVisible(visible, group);
		this.textResourceEditor.setVisible(visible, group);
		this.resultsEditor.setVisible(visible, group);
		super.setEditorVisible(visible, group);

		// Note: must update after calling super.setEditorVisible so that the accurate count is handled
		this.updateQueryEditorVisible(visible);
	}

	private updateQueryEditorVisible(currentEditorIsVisible: boolean): void {
		if (this.queryEditorVisible) {
			let visible = currentEditorIsVisible;
			if (!currentEditorIsVisible) {
				// Current editor is closing but still tracked as visible. Check if any other editor is visible
				const candidates = [...this.editorService.visibleEditorPanes].filter(e => {
					if (e && e.getId) {
						return e.getId() === QueryEditor.ID;
					}
					return false;
				});
				// Note: require 2 or more candidates since current is closing but still
				// counted as visible
				visible = candidates.length > 1;
			}
			this.queryEditorVisible.set(visible);
		}
	}

	/**
	 * Called to indicate to the editor that the input should be cleared and resources associated with the
	 * input should be freed.
	 */
	public clearInput(): void {

		this.saveQueryEditorViewState(this.input);

		this.currentTextEditor.clearInput();
		this.resultsEditor.clearInput();
		super.clearInput();
	}

	/**
	 * Sets focus on this editor. Specifically, it sets the focus on the hosted text editor.
	 */
	public focus(): void {
		this.currentTextEditor.focus();
	}

	/**
	 * Updates the internal variable keeping track of the editor's size, and re-calculates the sash position.
	 * To be called when the container of this editor changes size.
	 */
	public layout(dimension: DOM.Dimension): void {
		this.dimension = dimension;
		const queryEditorHeight = dimension.height - DOM.getTotalHeight(this.taskbar.getContainer());
		this.splitviewContainer.style.height = queryEditorHeight + 'px';
		this.splitview.layout(queryEditorHeight);
	}

	/**
	 * Returns the editor control for the text editor.
	 */
	public getControl(): IEditorControl {
		return this.currentTextEditor.getControl();
	}

	public setOptions(options: EditorOptions): void {
		this.currentTextEditor.setOptions(options);
	}

	private removeResultsEditor(): void {
		if (this.resultsVisible) {
			this.splitview.removeView(1, Sizing.Distribute);
			this.resultsVisible = false;
			if (this.input && this.input.state) {
				this.input.state.resultsVisible = false;
			}
		}
	}

	private addResultsEditor(): void {
		if (!this.resultsVisible) {
			// size the results section to 65% of available height or at least 100px
			let initialViewSize = Math.round(Math.max(this.dimension.height * 0.65, 100));
			this.splitview.addView({
				element: this.resultsEditorContainer,
				layout: size => this.resultsEditor && this.resultsEditor.layout(new DOM.Dimension(this.dimension.width, size)),
				minimumSize: 0,
				maximumSize: Number.POSITIVE_INFINITY,
				onDidChange: Event.None
			}, initialViewSize);
			this.resultsVisible = true;
			if (this.input && this.input.state) {
				this.input.state.resultsVisible = true;
			}
		}
	}

	// helper functions

	public isSelectionEmpty(): boolean {
		if (this.currentTextEditor && this.currentTextEditor.getControl()) {
			let control = this.currentTextEditor.getControl();
			let codeEditor: ICodeEditor = <ICodeEditor>control;

			if (codeEditor) {
				let value = codeEditor.getValue();
				if (value !== undefined && value.length > 0) {
					return false;
				}
			}
		}
		return true;
	}

	/**
	 * Returns the underlying SQL editor's text selection in a 0-indexed format. Returns undefined if there
	 * is no selected text.
	 */
	public getSelection(checkIfRange: boolean = true): IRange {
		if (this.currentTextEditor && this.currentTextEditor.getControl()) {
			let vscodeSelection = this.currentTextEditor.getControl().getSelection();

			// If the selection is a range of characters rather than just a cursor position, return the range
			let isRange: boolean =
				!(vscodeSelection.getStartPosition().lineNumber === vscodeSelection.getEndPosition().lineNumber &&
					vscodeSelection.getStartPosition().column === vscodeSelection.getEndPosition().column);
			if (!checkIfRange || isRange) {
				return vscodeSelection;
			}
		}

		// Otherwise return undefined because there is no selected text
		return undefined;
	}

	public getAllSelection(): IRange {
		if (this.currentTextEditor && this.currentTextEditor.getControl()) {
			let control = this.currentTextEditor.getControl();
			let codeEditor: ICodeEditor = <ICodeEditor>control;
			if (codeEditor) {
				let model = codeEditor.getModel();
				let totalLines = model.getLineCount();
				let endColumn = model.getLineMaxColumn(totalLines);
				return {
					startLineNumber: 1,
					startColumn: 1,
					endLineNumber: totalLines,
					endColumn: endColumn,
				};
			}
		}
		return undefined;
	}

	public getAllText(): string {
		if (this.currentTextEditor && this.currentTextEditor.getControl()) {
			let control = this.currentTextEditor.getControl();
			let codeEditor: ICodeEditor = <ICodeEditor>control;
			if (codeEditor) {
				let value = codeEditor.getValue();
				if (value !== undefined && value.length > 0) {
					return value;
				} else {
					return '';
				}
			}
		}
		return undefined;
	}

	public getSelectionText(): string {
		if (this.currentTextEditor && this.currentTextEditor.getControl()) {
			let control = this.currentTextEditor.getControl();
			let codeEditor: ICodeEditor = <ICodeEditor>control;
			let vscodeSelection = control.getSelection();

			if (codeEditor && vscodeSelection) {
				let model = codeEditor.getModel();
				let value = model.getValueInRange(vscodeSelection);
				if (value !== undefined && value.length > 0) {
					return value;
				}
			}
		}
		return '';
	}

	/**
	 * Calls the runCurrent method of this editor's RunQueryAction
	 */
	public async runCurrentQuery(): Promise<void> {
		return this._runQueryAction.runCurrent();
	}

	/**
	 * Calls the runCurrentQueryWithActualPlan method of this editor's ActualQueryPlanAction
	 */
	public async runCurrentQueryWithActualPlan(): Promise<void> {
		return this._actualQueryPlanAction.run();
	}

	/**
	 * Calls the run method of this editor's RunQueryAction
	 */
	public async runQuery(): Promise<void> {
		return this._runQueryAction.run();
	}

	/**
	 * Calls the run method of this editor's CancelQueryAction
	 */
	public async cancelQuery(): Promise<void> {
		return this._cancelQueryAction.run();
	}

	public registerQueryModelViewTab(title: string, componentId: string): void {
		this.resultsEditor.registerQueryModelViewTab(title, componentId);
	}

	public chart(dataId: { batchId: number, resultId: number }): void {
		this.resultsEditor.chart(dataId);
	}
}<|MERGE_RESOLUTION|>--- conflicted
+++ resolved
@@ -258,31 +258,10 @@
 		const separator = Taskbar.createTaskbarSeparator();
 		let content: ITaskbarContent[];
 		const previewFeaturesEnabled = this.configurationService.getValue('workbench')['enablePreviewFeatures'];
-<<<<<<< HEAD
 		let connectionProfile = this.connectionManagementService.getConnectionProfile(this.input.uri);
 
 		// TODO: Make it more generic, some way for extensions to register the commands it supports
 		if (connectionProfile?.providerName === 'KUSTO') {
-=======
-		const notebookConvertActionsEnabled = this.configurationService.getValue('notebook')['showNotebookConvertActions'];
-		if (previewFeaturesEnabled) {
-			content = [
-				{ action: this._runQueryAction },
-				{ action: this._cancelQueryAction },
-				{ element: separator },
-				{ action: this._toggleConnectDatabaseAction },
-				{ action: this._changeConnectionAction },
-				{ action: this._listDatabasesAction },
-				{ element: separator },
-				{ action: this._estimatedQueryPlanAction }, // Preview
-				{ action: this._toggleSqlcmdMode }, // Preview
-			];
-
-			if (notebookConvertActionsEnabled) {
-				content.push({ action: this._exportAsNotebookAction });
-			}
-		} else {
->>>>>>> b16c6f3f
 			content = [
 				{ action: this._runQueryAction },
 				{ action: this._cancelQueryAction },
@@ -299,6 +278,7 @@
 			}
 		}
 		else {
+			const notebookConvertActionsEnabled = this.configurationService.getValue('notebook')['showNotebookConvertActions'];
 			if (previewFeaturesEnabled) {
 				content = [
 					{ action: this._runQueryAction },
@@ -310,10 +290,12 @@
 					{ element: separator },
 					{ action: this._estimatedQueryPlanAction }, // Preview
 					{ action: this._toggleSqlcmdMode }, // Preview
-					{ action: this._exportAsNotebookAction } // Preview
 				];
-			}
-			else {
+
+				if (notebookConvertActionsEnabled) {
+					content.push({ action: this._exportAsNotebookAction });
+				}
+			} else {
 				content = [
 					{ action: this._runQueryAction },
 					{ action: this._cancelQueryAction },
@@ -322,6 +304,12 @@
 					{ action: this._changeConnectionAction },
 					{ action: this._listDatabasesAction }
 				];
+				const notebookConvertActionsEnabled = this.configurationService.getValue('notebook')['notebook.showNotebookConvertActions'];
+				if (notebookConvertActionsEnabled) {
+					content.push(
+						{ element: separator },
+						{ action: this._exportAsNotebookAction });
+				}
 			}
 		}
 
