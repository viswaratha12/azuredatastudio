/*---------------------------------------------------------------------------------------------
 *  Copyright (c) Microsoft Corporation. All rights reserved.
 *  Licensed under the Source EULA. See License.txt in the project root for license information.
 *--------------------------------------------------------------------------------------------*/

import 'vs/css!./media/messagePanel';

import { ITreeRenderer, IDataSource, ITreeNode, ITreeContextMenuEvent } from 'vs/base/browser/ui/tree/tree';
import { generateUuid } from 'vs/base/common/uuid';
import { attachListStyler } from 'vs/platform/theme/common/styler';
import { IThemeService, IColorTheme } from 'vs/platform/theme/common/themeService';
import { IInstantiationService } from 'vs/platform/instantiation/common/instantiation';
import { WorkbenchDataTree, horizontalScrollingKey } from 'vs/platform/list/browser/listService';
import { isArray, isString } from 'vs/base/common/types';
import { Disposable, DisposableStore, dispose } from 'vs/base/common/lifecycle';
import { $, Dimension, createStyleSheet, addStandardDisposableGenericMouseDownListner } from 'vs/base/browser/dom';
import { resultsErrorColor } from 'sql/platform/theme/common/colors';
import { CachedListVirtualDelegate, IIdentityProvider } from 'vs/base/browser/ui/list/list';
import { FuzzyScore } from 'vs/base/common/filters';
import { IListAccessibilityProvider } from 'vs/base/browser/ui/list/listWidget';
import { localize } from 'vs/nls';
import { IContextMenuService } from 'vs/platform/contextview/browser/contextView';
import { IAction, Action } from 'vs/base/common/actions';
import { IClipboardService } from 'vs/platform/clipboard/common/clipboardService';
import { ITextResourcePropertiesService } from 'vs/editor/common/services/textResourceConfigurationService';
import { removeAnsiEscapeCodes } from 'vs/base/common/strings';
import { URI } from 'vs/base/common/uri';
import { ICodeEditor } from 'vs/editor/browser/editorBrowser';
import { QueryEditor } from 'sql/workbench/contrib/query/browser/queryEditor';
import { IEditorService } from 'vs/workbench/services/editor/common/editorService';
import { IDataTreeViewState } from 'vs/base/browser/ui/tree/dataTree';
import { IRange } from 'vs/editor/common/core/range';
<<<<<<< HEAD
import { IQuery, QueryState, IResultMessage } from 'sql/workbench/services/query/common/queryService';
import { Event } from 'vs/base/common/event';
=======
import { IConfigurationService } from 'vs/platform/configuration/common/configuration';
>>>>>>> 453f7fa5

export interface IResultMessageIntern {
	id?: string;
	batchId?: number;
	isError: boolean;
	time?: string | Date;
	message: string;
	range?: IRange;
}

export interface IMessagePanelMessage {
	message: string;
	isError: boolean;
}

export interface IMessagePanelBatchMessage extends IMessagePanelMessage {
	range: IRange;
	time: string;
}

interface IMessageTemplate {
	message: HTMLElement;
}

interface IBatchTemplate extends IMessageTemplate {
	timeStamp: HTMLElement;
	disposable: DisposableStore;
}

const TemplateIds = {
	MESSAGE: 'message',
	BATCH: 'batch',
	MODEL: 'model',
	ERROR: 'error'
};

export class AccessibilityProvider implements IListAccessibilityProvider<IResultMessageIntern> {

	getWidgetAriaLabel(): string {
		return localize('messagePanel', "Message Panel");
	}

	getAriaLabel(element: IResultMessageIntern): string {
		return element.message;
	}
}

class IdentityProvider implements IIdentityProvider<IResultMessageIntern> {
	getId(element: IResultMessageIntern): { toString(): string; } {
		return () => element.id;
	}
}

export class MessagePanel extends Disposable {
	private model = new Model();
	private container = $('.message-tree');
	private styleElement = createStyleSheet(this.container);

	private queryRunnerDisposables = this._register(new DisposableStore());
	private _treeStates = new Map<string, IDataTreeViewState>();
	private currenturi: URI;

	private tree: WorkbenchDataTree<Model, IResultMessageIntern, FuzzyScore>;

	constructor(
		@IInstantiationService instantiationService: IInstantiationService,
		@IThemeService private readonly themeService: IThemeService,
		@IContextMenuService private readonly contextMenuService: IContextMenuService,
		@IClipboardService private readonly clipboardService: IClipboardService,
		@ITextResourcePropertiesService private readonly textResourcePropertiesService: ITextResourcePropertiesService,
		@IConfigurationService private configurationService: IConfigurationService
	) {
		super();
		const horizontalScrollEnabled = this.configurationService.getValue(horizontalScrollingKey) || false;
		this.tree = <WorkbenchDataTree<Model, IResultMessageIntern, FuzzyScore>>instantiationService.createInstance(
			WorkbenchDataTree,
			'MessagePanel',
			this.container,
			new MessagePanelDelegate(),
			[
				new MessageRenderer(),
				new ErrorMessageRenderer(),
				instantiationService.createInstance(BatchMessageRenderer)
			],
			new MessageDataSource(),
			{
				accessibilityProvider: new AccessibilityProvider(),
				mouseSupport: false,
				setRowLineHeight: false,
				supportDynamicHeights: !horizontalScrollEnabled,
				identityProvider: new IdentityProvider()
			});
		this._register(this.tree.onContextMenu(e => this.onContextMenu(e)));
		this.tree.setInput(this.model);
		this.container.style.width = '100%';
		this.container.style.height = '100%';
		this._register(attachListStyler(this.tree, this.themeService));
		this._register(this.themeService.onDidColorThemeChange(this.applyStyles, this));
		this.applyStyles(this.themeService.getColorTheme());
	}

	private onContextMenu(event: ITreeContextMenuEvent<IResultMessageIntern>): void {
		// Prevent native context menu from showing up
		const actions: IAction[] = [];
		actions.push(new Action('messagePanel.copy', localize('copy', "Copy"), undefined, true, async () => {
			const nativeSelection = window.getSelection();
			if (nativeSelection) {
				await this.clipboardService.writeText(nativeSelection.toString());
			}
			return Promise.resolve();
		}));
		actions.push(new Action('workbench.queryEditor.messages.action.copyAll', localize('copyAll', "Copy All"), undefined, true, async () => {
			await this.clipboardService.writeText(this.getVisibleContent());
			return Promise.resolve();
		}));

		this.contextMenuService.showContextMenu({
			getAnchor: () => event.anchor,
			getActions: () => actions
		});
	}

	getVisibleContent(): string {
		let text = '';
		const lineDelimiter = this.textResourcePropertiesService.getEOL(URI.parse(`queryEditor:messagePanel`));
		const traverseAndAppend = (node: ITreeNode<IResultMessageIntern, FuzzyScore>) => {
			node.children.forEach(child => {
				text += child.element.message.trimRight() + lineDelimiter;
				if (!child.collapsed && child.children.length) {
					traverseAndAppend(child);
				}
			});
		};
		traverseAndAppend(this.tree.getNode());

		return removeAnsiEscapeCodes(text);
	}

	public render(container: HTMLElement): void {
		container.appendChild(this.container);
	}

	public layout(size: Dimension): void {
		this.tree.layout(size.height);
		this.tree.updateChildren();
	}

	public focus(): void {
		this.tree.domFocus();
	}

	public set query(query: IQuery) {
		if (this.currenturi) {
			this._treeStates.set(this.currenturi.toString(), this.tree.getViewState());
		}
		this.queryRunnerDisposables.clear();
		this.reset();
		this.currenturi = query.associatedFile;
		this.queryRunnerDisposables.add(Event.filter(query.onDidStateChange, e => e === QueryState.EXECUTING)(() => this.reset()));
		this.queryRunnerDisposables.add(query.onMessage(e => this.onMessage(e)));
		this.onMessage(query.messages, true);
	}

	private onMessage(message: IResultMessage | readonly IResultMessage [], setInput: boolean = false) {
		if (isArray(message)) {
			this.model.messages.push(...(message as IResultMessage[]));
		} else {
			this.model.messages.push(message);
		}
		if (setInput) {
			this.tree.setInput(this.model, this._treeStates.get(this.currenturi.toString()));
		} else {
			this.tree.updateChildren();
		}
	}

	private applyStyles(theme: IColorTheme): void {
		const errorColor = theme.getColor(resultsErrorColor);
		const content: string[] = [];
		if (errorColor) {
			content.push(`.message-tree .monaco-list-rows .error-message { color: ${errorColor}; }`);
		}

		const newStyles = content.join('\n');
		if (newStyles !== this.styleElement.innerHTML) {
			this.styleElement.innerHTML = newStyles;
		}
	}

	private reset() {
		this.model.messages = [];
		this.model.totalExecuteMessage = undefined;
		this.tree.updateChildren();
	}

	public clear() {
		this.reset();
	}

	public dispose() {
		if (this.container) {
			this.container.remove();
			this.container = undefined;
		}
		if (this.styleElement) {
			this.styleElement.remove();
			this.styleElement = undefined;
		}
		super.dispose();
	}
}

class MessageDataSource implements IDataSource<Model, IMessagePanelMessage | IMessagePanelBatchMessage> {
	hasChildren(element: Model | IMessagePanelMessage | IMessagePanelBatchMessage): boolean {
		return element instanceof Model;
	}

	getChildren(element: Model): (IMessagePanelMessage | IMessagePanelBatchMessage)[] {
		let messages = element.messages;
		if (element.totalExecuteMessage) {
			messages = messages.concat(element.totalExecuteMessage);
		}
		return messages || [];
	}
}

class MessagePanelDelegate extends CachedListVirtualDelegate<IResultMessageIntern> {
	protected estimateHeight(element: IResultMessageIntern): number {
		const lineHeight = 22;
		let lines = element.message.split('\n').length;
		return lineHeight * lines;
	}

	getTemplateId(element: IResultMessageIntern): string {
		if (element instanceof Model) {
			return TemplateIds.MODEL;
		} else if (element.range) {
			return TemplateIds.BATCH;
		} else if (element.isError) {
			return TemplateIds.ERROR;
		} else {
			return TemplateIds.MESSAGE;
		}
	}

	hasDynamicHeight(element: IResultMessageIntern): boolean {
		// Empty elements should not have dynamic height since they will be invisible
		return element.message.toString().length > 0;
	}

}

class ErrorMessageRenderer implements ITreeRenderer<IResultMessageIntern, void, IMessageTemplate> {
	public readonly templateId = TemplateIds.ERROR;

	renderTemplate(container: HTMLElement): IMessageTemplate {
		container.append($('.time-stamp'));
		const message = $('.error-message');
		container.append(message);
		return { message };
	}

	renderElement(node: ITreeNode<IResultMessageIntern, void>, index: number, templateData: IMessageTemplate): void {
		let data: IMessageTemplate = templateData;
		data.message.innerText = node.element.message;
	}

	disposeTemplate(templateData: IMessageTemplate | IBatchTemplate): void {
	}
}

class BatchMessageRenderer implements ITreeRenderer<IResultMessageIntern, void, IBatchTemplate> {
	public readonly templateId = TemplateIds.BATCH;

	constructor(@IEditorService private readonly editorService: IEditorService) { }

	renderTemplate(container: HTMLElement): IBatchTemplate {
		const timeStamp = $('.time-stamp');
		container.append(timeStamp);
		const message = $('.batch-start');
		message.style.whiteSpace = 'pre';
		container.append(message);
		return { message, timeStamp, disposable: new DisposableStore() };
	}

	renderElement(node: ITreeNode<IResultMessageIntern, void>, index: number, templateData: IBatchTemplate): void {
		if (isString(node.element.time)) {
			node.element.time = new Date(node.element.time!);
		}
		templateData.timeStamp.innerText = (node.element.time as Date).toLocaleTimeString();
		templateData.message.innerText = node.element.message;
		if (node.element.range) {
			templateData.disposable.add(addStandardDisposableGenericMouseDownListner(templateData.message, () => {
				let editor = this.editorService.activeEditorPane as QueryEditor;
				const codeEditor = <ICodeEditor>editor.getControl();
				codeEditor.focus();
				codeEditor.setSelection(node.element.range);
				codeEditor.revealRangeInCenterIfOutsideViewport(node.element.range);
			}));
		}
	}

	disposeTemplate(templateData: IBatchTemplate): void {
		dispose(templateData.disposable);
	}
}

class MessageRenderer implements ITreeRenderer<IResultMessageIntern, void, IMessageTemplate> {
	public readonly templateId = TemplateIds.MESSAGE;

	renderTemplate(container: HTMLElement): IMessageTemplate {
		container.append($('.time-stamp'));
		const message = $('.message');
		message.style.whiteSpace = 'pre';
		container.append(message);
		return { message };
	}

	renderElement(node: ITreeNode<IResultMessageIntern, void>, index: number, templateData: IMessageTemplate): void {
		let data: IMessageTemplate = templateData;
		data.message.innerText = node.element.message;
	}

	disposeTemplate(templateData: IMessageTemplate | IBatchTemplate): void {
	}
}

export class Model {
	public messages: Array<IMessagePanelMessage | IMessagePanelBatchMessage> = [];
	public totalExecuteMessage: IMessagePanelMessage;

	public uuid = generateUuid();
}<|MERGE_RESOLUTION|>--- conflicted
+++ resolved
@@ -30,12 +30,9 @@
 import { IEditorService } from 'vs/workbench/services/editor/common/editorService';
 import { IDataTreeViewState } from 'vs/base/browser/ui/tree/dataTree';
 import { IRange } from 'vs/editor/common/core/range';
-<<<<<<< HEAD
 import { IQuery, QueryState, IResultMessage } from 'sql/workbench/services/query/common/queryService';
 import { Event } from 'vs/base/common/event';
-=======
 import { IConfigurationService } from 'vs/platform/configuration/common/configuration';
->>>>>>> 453f7fa5
 
 export interface IResultMessageIntern {
 	id?: string;
@@ -199,7 +196,7 @@
 		this.onMessage(query.messages, true);
 	}
 
-	private onMessage(message: IResultMessage | readonly IResultMessage [], setInput: boolean = false) {
+	private onMessage(message: IResultMessage | readonly IResultMessage[], setInput: boolean = false) {
 		if (isArray(message)) {
 			this.model.messages.push(...(message as IResultMessage[]));
 		} else {
