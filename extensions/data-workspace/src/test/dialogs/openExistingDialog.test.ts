/*---------------------------------------------------------------------------------------------
 *  Copyright (c) Microsoft Corporation. All rights reserved.
 *  Licensed under the Source EULA. See License.txt in the project root for license information.
 *--------------------------------------------------------------------------------------------*/

import * as should from 'should';
import * as TypeMoq from 'typemoq';
import * as sinon from 'sinon';
import * as vscode from 'vscode';
import * as constants from '../../common/constants';
import { promises as fs } from 'fs';
import { WorkspaceService } from '../../services/workspaceService';
import { OpenExistingDialog } from '../../dialogs/openExistingDialog';
import { createProjectFile, generateUniqueProjectFilePath, generateUniqueWorkspaceFilePath, testProjectType } from '../testUtils';

suite('Open Existing Dialog', function (): void {
	const mockExtensionContext = TypeMoq.Mock.ofType<vscode.ExtensionContext>();

	this.afterEach(() => {
		sinon.restore();
	});

	test('Should validate project file exists', async function (): Promise<void> {
		const workspaceServiceMock = TypeMoq.Mock.ofType<WorkspaceService>();
		const dialog = new OpenExistingDialog(workspaceServiceMock.object, mockExtensionContext.object);
		await dialog.open();

		dialog._targetTypeRadioCardGroup?.updateProperty( 'selectedCardId', constants.Project);
		dialog._projectFile = '';
		dialog.workspaceInputBox!.value = 'test.code-workspace';

		should.equal(await dialog.validate(), false, 'Validation fail because project file does not exist');

		// create a project file
		dialog._projectFile = await createProjectFile('testproj');
		should.equal(await dialog.validate(), true, 'Validation pass because project file exists');
	});

	test('Should validate workspace file exists', async function (): Promise<void> {
		const workspaceServiceMock = TypeMoq.Mock.ofType<WorkspaceService>();
		const dialog = new OpenExistingDialog(workspaceServiceMock.object, mockExtensionContext.object);
		await dialog.open();

		dialog._targetTypeRadioCardGroup?.updateProperty( 'selectedCardId', constants.Workspace);
		dialog._workspaceFile = '';
		should.equal(await dialog.validate(), false, 'Validation fail because workspace file does not exist');

		// create a workspace file
		dialog._workspaceFile = generateUniqueWorkspaceFilePath();
		await fs.writeFile(dialog._workspaceFile, '');
		should.equal(await dialog.validate(), true, 'Validation pass because workspace file exists');
	});

<<<<<<< HEAD
	test('Should validate new workspace location @UNSTABLE@', async function (): Promise<void> {
		const workspaceServiceMock = TypeMoq.Mock.ofType<WorkspaceService>();
		workspaceServiceMock.setup(x => x.getAllProjectTypes()).returns(() => Promise.resolve([testProjectType]));

		const dialog = new OpenExistingDialog(workspaceServiceMock.object, mockExtensionContext.object);
		await dialog.open();

		dialog._projectFile = await createProjectFile('testproj');
		dialog.workspaceInputBox!.value = 'test';
		should.equal(await dialog.validate(), false, 'Validation should fail because workspace does not end in code-workspace');

		// use invalid folder
		dialog.workspaceInputBox!.value = 'invalidLocation/test.code-workspace';
		should.equal(await dialog.validate(), false, 'Validation should fail because the folder is invalid');

		// use already existing workspace
		const existingWorkspaceFilePath = path.join(os.tmpdir(), `test.code-workspace`);
		await fs.writeFile(existingWorkspaceFilePath, '');
		dialog.workspaceInputBox!.value = existingWorkspaceFilePath;
		should.equal(await dialog.validate(), false, 'Validation should fail because the selected workspace file already exists');

		// change workspace name to something that should pass
		dialog.workspaceInputBox!.value = path.join(os.tmpdir(), `TestWorkspace_${new Date().getTime()}.code-workspace`);
		should.equal(await dialog.validate(), true, 'Validation should pass because the parent directory exists, workspace filepath is unique, and the file extension is correct');
	});
=======
>>>>>>> d8f8abb6

	test('Should validate workspace in onComplete when opening project', async function (): Promise<void> {
		const workspaceServiceMock = TypeMoq.Mock.ofType<WorkspaceService>();
		workspaceServiceMock.setup(x => x.validateWorkspace()).returns(() => Promise.resolve(true));
		workspaceServiceMock.setup(x => x.addProjectsToWorkspace(TypeMoq.It.isAny())).returns(() => Promise.resolve());

		const dialog = new OpenExistingDialog(workspaceServiceMock.object, mockExtensionContext.object);
		await dialog.open();

		dialog._projectFile = generateUniqueProjectFilePath('testproj');
		should.doesNotThrow(async () => await dialog.onComplete());

		workspaceServiceMock.setup(x => x.validateWorkspace()).throws(new Error('test error'));
		const spy = sinon.spy(vscode.window, 'showErrorMessage');
		should.doesNotThrow(async () => await dialog.onComplete(), 'Error should be caught');
		should(spy.calledOnce).be.true();
	});

	test('workspace browse', async function (): Promise<void> {
		const workspaceServiceMock = TypeMoq.Mock.ofType<WorkspaceService>();
		sinon.stub(vscode.window, 'showOpenDialog').returns(Promise.resolve([]));

		const dialog = new OpenExistingDialog(workspaceServiceMock.object, mockExtensionContext.object);
		await dialog.open();
		should.equal(dialog._workspaceFile, '');
		await dialog.workspaceBrowse();
		should.equal(dialog._workspaceFile, '', 'Workspace file should not be set when no file is selected');

		sinon.restore();
		const workspaceFile = vscode.Uri.file(generateUniqueWorkspaceFilePath());
		sinon.stub(vscode.window, 'showOpenDialog').returns(Promise.resolve([workspaceFile]));
		await dialog.workspaceBrowse();
		should.equal(dialog._workspaceFile, workspaceFile.fsPath, 'Workspace file should get set');
		should.equal(dialog._filePathTextBox?.value, workspaceFile.fsPath);
	});

	test('project browse', async function (): Promise<void> {
		const workspaceServiceMock = TypeMoq.Mock.ofType<WorkspaceService>();
		workspaceServiceMock.setup(x => x.getAllProjectTypes()).returns(() => Promise.resolve([testProjectType]));
		sinon.stub(vscode.window, 'showOpenDialog').returns(Promise.resolve([]));

		const dialog = new OpenExistingDialog(workspaceServiceMock.object, mockExtensionContext.object);
		await dialog.open();
		should.equal(dialog._projectFile, '');
		await dialog.projectBrowse();
		should.equal(dialog._projectFile, '', 'Project file should not be set when no file is selected');

		sinon.restore();
		const projectFile = vscode.Uri.file(generateUniqueProjectFilePath('testproj'));
		sinon.stub(vscode.window, 'showOpenDialog').returns(Promise.resolve([projectFile]));
		await dialog.projectBrowse();
		should.equal(dialog._projectFile, projectFile.fsPath, 'Project file should be set');
		should.equal(dialog._filePathTextBox?.value, projectFile.fsPath);
	});
});
<|MERGE_RESOLUTION|>--- conflicted
+++ resolved
@@ -51,34 +51,6 @@
 		should.equal(await dialog.validate(), true, 'Validation pass because workspace file exists');
 	});
 
-<<<<<<< HEAD
-	test('Should validate new workspace location @UNSTABLE@', async function (): Promise<void> {
-		const workspaceServiceMock = TypeMoq.Mock.ofType<WorkspaceService>();
-		workspaceServiceMock.setup(x => x.getAllProjectTypes()).returns(() => Promise.resolve([testProjectType]));
-
-		const dialog = new OpenExistingDialog(workspaceServiceMock.object, mockExtensionContext.object);
-		await dialog.open();
-
-		dialog._projectFile = await createProjectFile('testproj');
-		dialog.workspaceInputBox!.value = 'test';
-		should.equal(await dialog.validate(), false, 'Validation should fail because workspace does not end in code-workspace');
-
-		// use invalid folder
-		dialog.workspaceInputBox!.value = 'invalidLocation/test.code-workspace';
-		should.equal(await dialog.validate(), false, 'Validation should fail because the folder is invalid');
-
-		// use already existing workspace
-		const existingWorkspaceFilePath = path.join(os.tmpdir(), `test.code-workspace`);
-		await fs.writeFile(existingWorkspaceFilePath, '');
-		dialog.workspaceInputBox!.value = existingWorkspaceFilePath;
-		should.equal(await dialog.validate(), false, 'Validation should fail because the selected workspace file already exists');
-
-		// change workspace name to something that should pass
-		dialog.workspaceInputBox!.value = path.join(os.tmpdir(), `TestWorkspace_${new Date().getTime()}.code-workspace`);
-		should.equal(await dialog.validate(), true, 'Validation should pass because the parent directory exists, workspace filepath is unique, and the file extension is correct');
-	});
-=======
->>>>>>> d8f8abb6
 
 	test('Should validate workspace in onComplete when opening project', async function (): Promise<void> {
 		const workspaceServiceMock = TypeMoq.Mock.ofType<WorkspaceService>();
