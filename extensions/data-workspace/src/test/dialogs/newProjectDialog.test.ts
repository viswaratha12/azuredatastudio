--- conflicted
+++ resolved
@@ -42,39 +42,6 @@
 		should.equal(await dialog.validate(), true, 'Validation should pass because name is unique and parent directory exists');
 	});
 
-<<<<<<< HEAD
-	test('Should validate new workspace location @UNSTABLE@', async function (): Promise<void> {
-		const workspaceServiceMock = TypeMoq.Mock.ofType<WorkspaceService>();
-		workspaceServiceMock.setup(x => x.getAllProjectTypes()).returns(() => Promise.resolve([testProjectType]));
-
-		const dialog = new NewProjectDialog(workspaceServiceMock.object);
-		await dialog.open();
-
-		dialog.model.name = `TestProject_${new Date().getTime()}`;
-		dialog.model.location = os.tmpdir();
-		dialog.workspaceInputBox!.value = 'test';
-		should.equal(await dialog.validate(), false, 'Validation should fail because workspace does not end in .code-workspace');
-
-		// use invalid folder
-		dialog.workspaceInputBox!.value = 'invalidLocation/test.code-workspace';
-		should.equal(await dialog.validate(), false, 'Validation should fail because the folder is invalid');
-
-		// use already existing workspace
-		const existingWorkspaceFilePath = path.join(os.tmpdir(), `${dialog.model.name}.code-workspace`);
-		await fs.writeFile(existingWorkspaceFilePath, '');
-		dialog.workspaceInputBox!.value = existingWorkspaceFilePath;
-		should.equal(await dialog.validate(), false, 'Validation should fail because the selected workspace file already exists');
-
-		// same folder as the project should be valid even if the project folder isn't created yet
-		dialog.workspaceInputBox!.value = path.join(dialog.model.location, dialog.model.name, 'test.code-workspace');
-		should.equal(await dialog.validate(), true, 'Validation should pass if the file location is the same folder as the project');
-
-		// change workspace name to something that should pass
-		dialog.workspaceInputBox!.value = path.join(os.tmpdir(), `TestWorkspace_${new Date().getTime()}.code-workspace`);
-		should.equal(await dialog.validate(), true, 'Validation should pass because the parent directory exists, workspace filepath is unique, and the file extension is correct');
-	});
-=======
->>>>>>> d8f8abb6
 
 	test('Should validate workspace in onComplete', async function (): Promise<void> {
 		const workspaceServiceMock = TypeMoq.Mock.ofType<WorkspaceService>();
