{
  "name": "resource-deployment",
  "displayName": "%extension-displayName%",
  "description": "%extension-description%",
  "version": "0.0.1",
  "publisher": "Microsoft",
  "preview": true,
  "license": "https://raw.githubusercontent.com/Microsoft/azuredatastudio/main/LICENSE.txt",
  "icon": "images/extension.png",
  "aiKey": "AIF-37eefaf0-8022-4671-a3fb-64752724682e",
  "engines": {
    "vscode": "*",
    "azdata": ">=1.6.0"
  },
  "activationEvents": [
    "onCommand:azdata.resource.deploy",
    "onCommand:azdata.openNotebookInputDialog"
  ],
  "main": "./out/main",
  "repository": {
    "type": "git",
    "url": "https://github.com/Microsoft/azuredatastudio.git"
  },
  "extensionDependencies": [
    "microsoft.mssql",
    "microsoft.notebook"
  ],
  "contributes": {
    "configuration": [
      {
        "title": "%deployment.configuration.title%",
        "properties": {
          "deployment.azdataInstallLocation": {
            "type": "string",
            "description": "%azdata-install-location-description%"
          }
        }
      }
    ],
    "commands": [
      {
        "command": "azdata.resource.deploy",
        "title": "%deploy-resource-command-name%",
        "category": "%deploy-resource-command-category%"
      },
      {
        "command": "azdata.openNotebookInputDialog",
        "title": "Open notebook input dialog",
        "category": "Notebook"
      }
    ],
    "menus": {
      "commandPalette": [
        {
          "command": "azdata.openNotebookInputDialog",
          "when": "false"
        }
      ],
      "dataExplorer/action": [
        {
          "command": "azdata.resource.deploy",
          "group": "secondary"
        }
      ]
    },
    "resourceDeploymentTypes": [
      {
        "name": "sql-image",
        "displayIndex": 2,
        "displayName": "%resource-type-sql-image-display-name%",
        "description": "%resource-type-sql-image-description%",
        "platforms": "*",
        "icon": {
          "light": "./images/sql_server_container.svg",
          "dark": "./images/sql_server_container_inverse.svg"
        },
        "options": [
          {
            "name": "version",
            "displayName": "%version-display-name%",
            "values": [
              {
                "name": "sql2019",
                "displayName": "%sql-2019-display-name%"
              },
              {
                "name": "sql2017",
                "displayName": "%sql-2017-display-name%"
              }
            ]
          }
        ],
        "providers": [
          {
            "dialog": {
              "notebook": "./notebooks/docker/2017/deploy-sql2017-image.ipynb",
              "title": "%docker-sql-2017-title%",
              "name": "docker-sql-2017-dialog",
              "tabs": [
                {
                  "title": "",
                  "sections": [
                    {
                      "title": "",
                      "fields": [
                        {
                          "label": "%docker-container-name-field%",
                          "variableName": "AZDATA_NB_VAR_DOCKER_CONTAINER_NAME",
                          "type": "datetime_text",
                          "defaultValue": "SQL2017-",
                          "required": true
                        },
                        {
                          "label": "%docker-sql-password-field%",
                          "variableName": "AZDATA_NB_VAR_DOCKER_PASSWORD",
                          "type": "sql_password",
                          "userName": "sa",
                          "confirmationRequired": true,
                          "confirmationLabel": "%docker-confirm-sql-password-field%",
                          "defaultValue": "",
                          "required": true
                        },
                        {
                          "label": "%docker-sql-port-field%",
                          "variableName": "AZDATA_NB_VAR_DOCKER_PORT",
                          "type": "number",
                          "defaultValue": "1433",
                          "required": true,
                          "min": 1,
                          "max": 65535
                        }
                      ]
                    }
                  ]
                }
              ]
            },
            "requiredTools": [
              {
                "name": "docker"
              }
            ],
            "when": "version=sql2017"
          },
          {
            "dialog": {
              "notebook": "./notebooks/docker/2019/deploy-sql2019-image.ipynb",
              "title": "%docker-sql-2019-title%",
              "name": "docker-sql-2019-dialog",
              "tabs": [
                {
                  "title": "",
                  "sections": [
                    {
                      "title": "",
                      "fields": [
                        {
                          "label": "%docker-container-name-field%",
                          "variableName": "AZDATA_NB_VAR_DOCKER_CONTAINER_NAME",
                          "type": "datetime_text",
                          "defaultValue": "SQL2019-",
                          "required": true
                        },
                        {
                          "label": "%docker-sql-password-field%",
                          "variableName": "AZDATA_NB_VAR_DOCKER_PASSWORD",
                          "type": "sql_password",
                          "userName": "sa",
                          "confirmationRequired": true,
                          "confirmationLabel": "%docker-confirm-sql-password-field%",
                          "defaultValue": "",
                          "required": true
                        },
                        {
                          "label": "%docker-sql-port-field%",
                          "variableName": "AZDATA_NB_VAR_DOCKER_PORT",
                          "type": "number",
                          "defaultValue": "1433",
                          "required": true,
                          "min": 1,
                          "max": 65535
                        }
                      ]
                    }
                  ]
                }
              ]
            },
            "requiredTools": [
              {
                "name": "docker"
              }
            ],
            "when": "version=sql2019"
          }
        ]
      },
      {
        "name": "sql-bdc",
        "displayIndex": 3,
        "displayName": "%resource-type-sql-bdc-display-name%",
        "description": "%resource-type-sql-bdc-description%",
        "platforms": "*",
        "icon": {
          "light": "./images/sql_bdc.svg",
          "dark": "./images/sql_bdc_inverse.svg"
        },
        "options": [
          {
            "name": "version",
            "displayName": "%version-display-name%",
            "values": [
              {
                "name": "bdc2019",
                "displayName": "%bdc-2019-display-name%"
              }
            ]
          },
          {
            "name": "target",
            "displayName": "%bdc-deployment-target%",
            "values": [
              {
                "name": "new-aks",
                "displayName": "%bdc-deployment-target-new-aks%"
              },
              {
                "name": "existing-aks",
                "displayName": "%bdc-deployment-target-existing-aks%"
              },
              {
                "name": "existing-kubeadm",
                "displayName": "%bdc-deployment-target-existing-kubeadm%"
              },
              {
                "name": "existing-aro",
                "displayName": "%bdc-deployment-target-existing-aro%"
              },
              {
                "name": "existing-openshift",
                "displayName": "%bdc-deployment-target-existing-openshift%"
              }
            ]
          }
        ],
        "providers": [
          {
            "bdcWizard": {
              "type": "new-aks",
              "notebook": "./notebooks/bdc/2019/deploy-bdc-aks.ipynb"
            },
            "requiredTools": [
              {
                "name": "kubectl",
                "version": "1.13.0"
              },
              {
                "name": "azure-cli"
              },
              {
                "name": "azdata",
                "version": "20.0.0"
              }
            ],
            "when": "target=new-aks&&version=bdc2019"
          },
          {
            "bdcWizard": {
              "type": "existing-aks",
              "notebook": "./notebooks/bdc/2019/deploy-bdc-existing-aks.ipynb"
            },
            "requiredTools": [
              {
                "name": "kubectl",
                "version": "1.13.0"
              },
              {
                "name": "azdata",
                "version": "20.0.0"
              }
            ],
            "when": "target=existing-aks&&version=bdc2019"
          },
          {
            "bdcWizard": {
              "type": "existing-kubeadm",
              "notebook": "./notebooks/bdc/2019/deploy-bdc-existing-kubeadm.ipynb"
            },
            "requiredTools": [
              {
                "name": "kubectl",
                "version": "1.13.0"
              },
              {
                "name": "azdata",
                "version": "20.0.0"
              }
            ],
            "when": "target=existing-kubeadm&&version=bdc2019"
          },
          {
            "bdcWizard": {
              "type": "existing-aro",
              "notebook": "./notebooks/bdc/2019/deploy-bdc-existing-aro.ipynb"
            },
            "requiredTools": [
              {
                "name": "kubectl",
                "version": "1.13.0"
              },
              {
                "name": "azdata",
                "version": "20.0.0"
              }
            ],
            "when": "target=existing-aro&&version=bdc2019"
          },
          {
            "bdcWizard": {
              "type": "existing-openshift",
              "notebook": "./notebooks/bdc/2019/deploy-bdc-existing-openshift.ipynb"
            },
            "requiredTools": [
              {
                "name": "kubectl",
                "version": "1.13.0"
              },
              {
                "name": "azdata",
                "version": "20.0.0"
              }
            ],
            "when": "target=existing-openshift&&version=bdc2019"
          }
        ],
        "agreement": {
          "template": "%bdc-agreement%",
          "links": [
            {
              "text": "%microsoft-privacy-statement%",
              "url": "https://go.microsoft.com/fwlink/?LinkId=853010"
            },
            {
              "text": "%bdc-agreement-bdc-eula%",
              "url": "https://go.microsoft.com/fwlink/?LinkId=2002534"
            },
            {
              "text": "%bdc-agreement-azdata-eula%",
              "url": "https://aka.ms/eula-azdata-en"
            }
          ]
        }
      },
      {
        "name": "sql-windows-setup",
        "displayIndex": 1,
        "displayName": "%resource-type-sql-windows-setup-display-name%",
        "description": "%resource-type-sql-windows-setup-description%",
        "platforms": [
          "win32"
        ],
        "icon": {
          "light": "./images/sql_server_on_windows.svg",
          "dark": "./images/sql_server_on_windows_inverse.svg"
        },
        "options": [
          {
            "name": "version",
            "displayName": "%version-display-name%",
            "values": [
              {
                "name": "sql2019",
                "displayName": "%sql-2019-display-name%"
              },
              {
                "name": "sql2017",
                "displayName": "%sql-2017-display-name%"
              }
            ]
          }
        ],
        "providers": [
          {
            "downloadUrl": "https://go.microsoft.com/fwlink/?linkid=853016",
            "requiredTools": [],
            "when": "version=sql2017"
          },
          {
            "downloadUrl": "https://go.microsoft.com/fwlink/?linkid=866662",
            "requiredTools": [],
            "when": "version=sql2019"
          }
        ]
      },
      {
<<<<<<< HEAD
        "name": "azure-sql-vm",
        "displayName": "%azure-sqlvm-display-name%",
        "description": "%azure-sqlvm-description%",
        "platforms": "*",
        "icon": {
          "light": "./images/azure-sql-vm.svg",
          "dark": "./images/azure-sql-vm.svg"
        },
        "providers": [
          {
            "azureSQLVMWizard":{
              "notebook": "./notebooks/azurevm/create-sqlvm.ipynb"
            },
            "requiredTools": [
              {
                "name": "azure-cli"
              }
            ],
            "when": true
          }
        ],
        "agreement": {
          "template": "%azure-sqlvm-agreement%",
=======
        "name": "sql-azure-setup",
        "displayName": "%azure-sqldb-display-name%",
        "description": "%azure-sqldb-description%",
        "platforms": "*",
        "icon": {
          "light": "./images/azure-sql-db.svg",
          "dark": "./images/azure-sql-db.svg"
        },
        "okButtonText": "%azure-sqldb-ok-button-text%",
        "options": [
          {
            "name": "resource-type",
            "displayName": "%resource-type-display-name%",
            "values": [
              {
                "name": "single-database",
                "displayName": "%sql-azure-single-database-display-name%"
              },
              {
                "name": "elastic-pool",
                "displayName": "%sql-azure-elastic-pool-display-name%"
              },
              {
                "name": "database-server",
                "displayName": "%sql-azure-database-server-display-name%"
              }
            ]
          }
        ],
        "providers": [
          {
            "webPageUrl": "https://portal.azure.com/#create/Microsoft.SQLDatabase",
            "requiredTools": [],
            "when": "resource-type=single-database"
          },
          {
            "webPageUrl": "https://portal.azure.com/#create/Microsoft.SQLElasticDatabasePool",
            "requiredTools": [],
            "when": "resource-type=elastic-pool"
          },
          {
            "webPageUrl": "https://portal.azure.com/#create/Microsoft.SQLServer",
            "requiredTools": [],
            "when": "resource-type=database-server"
          }
        ],
        "agreement": {
          "template": "%azure-sqldb-agreement%",
>>>>>>> ffb81d88
          "links": [
            {
              "text": "%microsoft-privacy-statement%",
              "url": "https://go.microsoft.com/fwlink/?LinkId=853010"
            },
            {
<<<<<<< HEAD
              "text": "%azure-sqlvm-agreement-sqlvm-eula%",
              "url": "https://azure.microsoft.com/support/legal/"
            },
            {
              "text": "%azure-sqlvm-agreement-azdata-eula%",
=======
              "text": "%azure-sqldb-agreement-sqldb-eula%",
              "url": "https://azure.microsoft.com/support/legal/"
            },
            {
              "text": "%azure-sqldb-agreement-azdata-eula%",
>>>>>>> ffb81d88
              "url": "https://aka.ms/eula-azdata-en"
            }
          ]
        }
      }
    ]
  },
  "dependencies": {
    "linux-release-info": "^2.0.0",
    "promisify-child-process": "^3.1.1",
    "sudo-prompt": "9.1.1",
    "vscode-nls": "^4.0.0",
    "yamljs": "^0.3.0"
  },
  "devDependencies": {
    "@types/mocha": "^5.2.5",
    "@types/yamljs": "0.2.30",
    "mocha": "^5.2.0",
    "mocha-junit-reporter": "^1.17.0",
    "mocha-multi-reporters": "^1.1.7",
    "typemoq": "^2.1.0",
    "vscodetestcover": "^1.1.0",
    "should": "^13.2.3"
  }
}<|MERGE_RESOLUTION|>--- conflicted
+++ resolved
@@ -393,31 +393,6 @@
         ]
       },
       {
-<<<<<<< HEAD
-        "name": "azure-sql-vm",
-        "displayName": "%azure-sqlvm-display-name%",
-        "description": "%azure-sqlvm-description%",
-        "platforms": "*",
-        "icon": {
-          "light": "./images/azure-sql-vm.svg",
-          "dark": "./images/azure-sql-vm.svg"
-        },
-        "providers": [
-          {
-            "azureSQLVMWizard":{
-              "notebook": "./notebooks/azurevm/create-sqlvm.ipynb"
-            },
-            "requiredTools": [
-              {
-                "name": "azure-cli"
-              }
-            ],
-            "when": true
-          }
-        ],
-        "agreement": {
-          "template": "%azure-sqlvm-agreement%",
-=======
         "name": "sql-azure-setup",
         "displayName": "%azure-sqldb-display-name%",
         "description": "%azure-sqldb-description%",
@@ -466,26 +441,57 @@
         ],
         "agreement": {
           "template": "%azure-sqldb-agreement%",
->>>>>>> ffb81d88
           "links": [
             {
               "text": "%microsoft-privacy-statement%",
               "url": "https://go.microsoft.com/fwlink/?LinkId=853010"
             },
             {
-<<<<<<< HEAD
+              "text": "%azure-sqldb-agreement-sqldb-eula%",
+              "url": "https://azure.microsoft.com/support/legal/"
+            },
+            {
+              "text": "%azure-sqldb-agreement-azdata-eula%",
+              "url": "https://aka.ms/eula-azdata-en"
+            }
+          ]
+        }
+      },
+      {
+        "name": "azure-sql-vm",
+        "displayName": "%azure-sqlvm-display-name%",
+        "description": "%azure-sqlvm-description%",
+        "platforms": "*",
+        "icon": {
+          "light": "./images/azure-sql-vm.svg",
+          "dark": "./images/azure-sql-vm.svg"
+        },
+        "providers": [
+          {
+            "azureSQLVMWizard":{
+              "notebook": "./notebooks/azurevm/create-sqlvm.ipynb"
+            },
+            "requiredTools": [
+              {
+                "name": "azure-cli"
+              }
+            ],
+            "when": true
+          }
+        ],
+        "agreement": {
+          "template": "%azure-sqlvm-agreement%",
+          "links": [
+            {
+              "text": "%microsoft-privacy-statement%",
+              "url": "https://go.microsoft.com/fwlink/?LinkId=853010"
+            },
+            {
               "text": "%azure-sqlvm-agreement-sqlvm-eula%",
               "url": "https://azure.microsoft.com/support/legal/"
             },
             {
               "text": "%azure-sqlvm-agreement-azdata-eula%",
-=======
-              "text": "%azure-sqldb-agreement-sqldb-eula%",
-              "url": "https://azure.microsoft.com/support/legal/"
-            },
-            {
-              "text": "%azure-sqldb-agreement-azdata-eula%",
->>>>>>> ffb81d88
               "url": "https://aka.ms/eula-azdata-en"
             }
           ]
