/*---------------------------------------------------------------------------------------------
 *  Copyright (c) Microsoft Corporation. All rights reserved.
 *  Licensed under the Source EULA. See License.txt in the project root for license information.
 *--------------------------------------------------------------------------------------------*/

import * as azdata from 'azdata';
import * as vscode from 'vscode';
import { ImportPage } from '../api/importPage';
import * as constants from '../../common/constants';

export class FileConfigPage extends ImportPage {

	private serverDropdown: azdata.DropDownComponent;
	private databaseDropdown: azdata.DropDownComponent;
	private fileTextBox: azdata.InputBoxComponent;
	private fileButton: azdata.ButtonComponent;
	private tableNameTextBox: azdata.InputBoxComponent;
	private schemaDropdown: azdata.DropDownComponent;
	private form: azdata.FormContainer;

	private databaseLoader: azdata.LoadingComponent;
	private schemaLoader: azdata.LoadingComponent;

	private tableNames: string[] = [];

	async start(): Promise<boolean> {
		let schemaComponent = await this.createSchemaDropdown();
		let tableNameComponent = await this.createTableNameBox();
		let fileBrowserComponent = await this.createFileBrowser();
		let databaseComponent = await this.createDatabaseDropdown();
		let serverComponent = await this.createServerDropdown();

		this.form = this.view.modelBuilder.formContainer()
			.withFormItems(
				[
					serverComponent,
					databaseComponent,
					fileBrowserComponent,
					tableNameComponent,
					schemaComponent
				]).component();

		await this.view.initializeModel(this.form);
		return true;
	}

	async onPageEnter(): Promise<boolean> {
		let r1 = await this.populateServerDropdown();
		let r2 = await this.populateDatabaseDropdown();
		let r3 = await this.populateSchemaDropdown();
		return r1 && r2 && r3;
	}

	async onPageLeave(): Promise<boolean> {
		delete this.model.serverId;
		return true;
	}

	public async cleanup(): Promise<boolean> {
		delete this.model.filePath;
		delete this.model.table;

		return true;
	}

	public setupNavigationValidator() {
		this.instance.registerNavigationValidator((info) => {
			if (this.schemaLoader.loading || this.databaseLoader.loading) {
				return false;
			}
			return true;
		});
	}

	private async createServerDropdown(): Promise<azdata.FormComponent> {
		this.serverDropdown = this.view.modelBuilder.dropDown().withProperties({
			required: true
		}).component();

		// Handle server changes
		this.serverDropdown.onValueChanged(async (params) => {
			this.model.server = (this.serverDropdown.value as ConnectionDropdownValue).connection;

			await this.populateDatabaseDropdown();
			await this.populateSchemaDropdown();
		});

		return {
			component: this.serverDropdown,
			title: constants.serverDropDownTitleText
		};
	}

	private async populateServerDropdown(): Promise<boolean> {
		let values = await this.getServerValues();
		if (values === undefined) {
			return false;
		}

		this.model.server = values[0].connection;


		this.serverDropdown.updateProperties({
			values: values
		});
		return true;
	}

	private async createDatabaseDropdown(): Promise<azdata.FormComponent> {
		this.databaseDropdown = this.view.modelBuilder.dropDown().withProperties({
			required: true
		}).component();

		// Handle database changes
		this.databaseDropdown.onValueChanged(async (db) => {
			this.model.database = (<azdata.CategoryValue>this.databaseDropdown.value).name;
			//this.populateTableNames();
			let connectionProvider = this._apiWrapper.getProvider<azdata.ConnectionProvider>(this.model.server.providerName, azdata.DataProviderType.ConnectionProvider);
			let connectionUri = await this._apiWrapper.getUriForConnection(this.model.server.connectionId);
			connectionProvider.changeDatabase(connectionUri, this.model.database);
			this.populateSchemaDropdown();
		});

		this.databaseLoader = this.view.modelBuilder.loadingComponent().withItem(this.databaseDropdown).component();

		return {
			component: this.databaseLoader,
			title: constants.databaseDropdownTitleText
		};
	}

	private async populateDatabaseDropdown(): Promise<boolean> {
		this.databaseLoader.loading = true;
		this.databaseDropdown.updateProperties({ values: [] });
		this.schemaDropdown.updateProperties({ values: [] });

		if (!this.model.server) {
			//TODO handle error case
			this.databaseLoader.loading = false;
			return false;
		}

		let defaultServerDatabase = this.model.server.options.database;

		let values: any[];
		try {
			values = await this.getDatabaseValues();
		} catch (error) {
			// This code is used in case of contained databases when the query will return an error.
			console.log(error);
			values = [{ displayName: defaultServerDatabase, name: defaultServerDatabase }];
			this.databaseDropdown.editable = false;
		}

		this.model.database = defaultServerDatabase;

		this.databaseDropdown.updateProperties({
			values: values
		});

		this.databaseDropdown.value = { displayName: this.model.database, name: this.model.database };
		this.databaseLoader.loading = false;

		return true;
	}

	private async createFileBrowser(): Promise<azdata.FormComponent> {
		this.fileTextBox = this.view.modelBuilder.inputBox().withProperties({
			required: true
		}).component();
		this.fileButton = this.view.modelBuilder.button().withProperties({
			label: constants.browseFilesText,
		}).component();

		this.fileButton.onDidClick(async (click) => {
			let fileUris = await vscode.window.showOpenDialog(
				{
					canSelectFiles: true,
					canSelectFolders: false,
					canSelectMany: false,
					openLabel: constants.openFileText,
					filters: {
						'CSV/TXT Files': ['csv', 'txt'],
						'All Files': ['*']
					}
				}
			);

			if (!fileUris || fileUris.length === 0) {
				return;
			}

			let fileUri = fileUris[0];
			this.fileTextBox.value = fileUri.fsPath;

			// Get the name of the file.
			let nameStart = fileUri.path.lastIndexOf('/');
			let nameEnd = fileUri.path.lastIndexOf('.');

			// Handle files without extensions
			if (nameEnd === 0) {
				nameEnd = fileUri.path.length;
			}
			this.model.fileType = 'TXT';
			let extension = fileUri.path.substring(nameEnd + 1, fileUri.path.length);

			if (extension.toLowerCase() === 'json') {
				this.model.fileType = 'JSON';
			}

			this.tableNameTextBox.value = fileUri.path.substring(nameStart + 1, nameEnd);
			this.model.table = this.tableNameTextBox.value;
			this.tableNameTextBox.validate();

			// Let then model know about the file path
			this.model.filePath = fileUri.fsPath;
		});

		return {
			component: this.fileTextBox,
			title: constants.fileTextboxTitleText,
			actions: [this.fileButton]
		};
	}

	private async createTableNameBox(): Promise<azdata.FormComponent> {
		this.tableNameTextBox = this.view.modelBuilder.inputBox().withValidation((name) => {
			let tableName = name.value;

			if (!tableName || tableName.length === 0) {
				return false;
			}

			// This won't actually do anything until table names are brought back in.
			if (this.tableNames.indexOf(tableName) !== -1) {
				return false;
			}

			return true;
		}).withProperties({
			required: true,
		}).component();

		this.tableNameTextBox.onTextChanged((tableName) => {
			this.model.table = tableName;
		});

		return {
			component: this.tableNameTextBox,
			title: constants.tableTextboxTitleText,
		};
	}


	private async createSchemaDropdown(): Promise<azdata.FormComponent> {
		this.schemaDropdown = this.view.modelBuilder.dropDown().withProperties({
			required: true
		}).component();
		this.schemaLoader = this.view.modelBuilder.loadingComponent().withItem(this.schemaDropdown).component();

		this.schemaDropdown.onValueChanged(() => {
			this.model.schema = (<azdata.CategoryValue>this.schemaDropdown.value).name;
		});


		return {
			component: this.schemaLoader,
			title: constants.schemaTextboxTitleText,
		};

	}

	public async populateSchemaDropdown(): Promise<boolean> {
		this.schemaLoader.loading = true;

		let values = await this.getSchemaValues();

		this.model.schema = values[0].name;

		this.schemaDropdown.updateProperties({
			values: values
		});
<<<<<<< HEAD

		this.schemaLoader.loading = false;
		return true;
	}

	public async getSchemaValues(): Promise<{ displayName: string, name: string }[]> {

		let connectionUri = await this._apiWrapper.getUriForConnection(this.model.server.connectionId);
		let queryProvider = this._apiWrapper.getProvider<azdata.QueryProvider>(this.model.server.providerName, azdata.DataProviderType.QueryProvider);

=======

		this.schemaLoader.loading = false;
		return true;
	}

	public async getSchemaValues(): Promise<{ displayName: string, name: string }[]> {
		let connectionUri = await this._apiWrapper.getUriForConnection(this.model.server.connectionId);
		let queryProvider = this._apiWrapper.getProvider<azdata.QueryProvider>(this.model.server.providerName, azdata.DataProviderType.QueryProvider);

>>>>>>> fb4e4009
		let results = await queryProvider.runQueryAndReturn(connectionUri, constants.selectSchemaQuery);

		let idx = -1;
		let count = -1;

		let values = results.rows.map(row => {
			let schemaName = row[0].displayValue;
			count++;
			if (this.model.schema && schemaName === this.model.schema) {
				idx = count;
			}
			let val = row[0].displayValue;

			return {
				name: val,
				displayName: val
			};
		});

		if (idx >= 0) {
			let tmp = values[0];
			values[0] = values[idx];
			values[idx] = tmp;
		}
		return values;
	}

	protected deleteServerValues() {
		delete this.model.server;
		delete this.model.serverId;
		delete this.model.database;
		delete this.model.schema;
	}

	protected deleteDatabaseValues() {
		delete this.model.database;
		delete this.model.schema;
	}

	// private async populateTableNames(): Promise<boolean> {
	// 	this.tableNames = [];
	// 	let databaseName = (<azdata.CategoryValue>this.databaseDropdown.value).name;
	//
	// 	if (!databaseName || databaseName.length === 0) {
	// 		this.tableNames = [];
	// 		return false;
	// 	}
	//
	// 	let connectionUri = await azdata.connection.getUriForConnection(this.model.server.connectionId);
	// 	let queryProvider = azdata.dataprotocol.getProvider<azdata.QueryProvider>(this.model.server.providerName, azdata.DataProviderType.QueryProvider);
	// 	let results: azdata.SimpleExecuteResult;
	//
	// 	try {
	// 		//let query = sqlstring.format('USE ?; SELECT TABLE_NAME FROM INFORMATION_SCHEMA.TABLES WHERE TABLE_TYPE = \'BASE TABLE\'', [databaseName]);
	// 		//results = await queryProvider.runQueryAndReturn(connectionUri, query);
	// 	} catch (e) {
	// 		return false;
	// 	}
	//
	// 	this.tableNames = results.rows.map(row => {
	// 		return row[0].displayValue;
	// 	});
	//
	// 	return true;
	// }
}


interface ConnectionDropdownValue extends azdata.CategoryValue {
	connection: azdata.connection.Connection;
}<|MERGE_RESOLUTION|>--- conflicted
+++ resolved
@@ -280,18 +280,6 @@
 		this.schemaDropdown.updateProperties({
 			values: values
 		});
-<<<<<<< HEAD
-
-		this.schemaLoader.loading = false;
-		return true;
-	}
-
-	public async getSchemaValues(): Promise<{ displayName: string, name: string }[]> {
-
-		let connectionUri = await this._apiWrapper.getUriForConnection(this.model.server.connectionId);
-		let queryProvider = this._apiWrapper.getProvider<azdata.QueryProvider>(this.model.server.providerName, azdata.DataProviderType.QueryProvider);
-
-=======
 
 		this.schemaLoader.loading = false;
 		return true;
@@ -301,7 +289,6 @@
 		let connectionUri = await this._apiWrapper.getUriForConnection(this.model.server.connectionId);
 		let queryProvider = this._apiWrapper.getProvider<azdata.QueryProvider>(this.model.server.providerName, azdata.DataProviderType.QueryProvider);
 
->>>>>>> fb4e4009
 		let results = await queryProvider.runQueryAndReturn(connectionUri, constants.selectSchemaQuery);
 
 		let idx = -1;
