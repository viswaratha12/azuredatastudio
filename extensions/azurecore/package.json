--- conflicted
+++ resolved
@@ -201,21 +201,10 @@
         {
           "command": "azure.resource.connectsqlserver",
           "when": "false"
-<<<<<<< HEAD
         },
         {
           "command": "azure.resource.connectazureDataExplorer",
           "when": "false"
-        },
-        {
-          "command": "azure.accounts.getSubscriptions",
-          "when": "false"
-        },
-        {
-          "command": "azure.accounts.getResourceGroups",
-          "when": "false"
-=======
->>>>>>> a1f60065
         }
       ],
       "view/title": [
