--- conflicted
+++ resolved
@@ -18,17 +18,6 @@
 
 	"tab.bigDataClusterDescription": "Tasks and information about your SQL Server Big Data Cluster",
 	"title.bigDataCluster": "SQL Server Big Data Cluster",
-<<<<<<< HEAD
-    "title.submitSparkJob": "Submit Spark Job",
-    "title.newSparkJob": "New Spark Job",
-    "title.openSparkHistory": "View Spark History",
-    "title.openYarnHistory": "View Yarn History",
-    "title.tasks": "Tasks",
-    "title.installPackages": "Install Packages",
-	"title.configurePython": "Configure Python for Notebooks",
-
-	"title.searchServers": "Search: Servers"
-=======
 	"title.submitSparkJob": "Submit Spark Job",
 	"title.newSparkJob": "New Spark Job",
 	"title.openSparkHistory": "View Spark History",
@@ -39,5 +28,4 @@
 
 	"title.searchServers": "Search: Servers",
 	"title.clearSearchServerResult": "Search: Clear Search Server Results"
->>>>>>> 5119d28b
 }