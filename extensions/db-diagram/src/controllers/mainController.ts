--- conflicted
+++ resolved
@@ -29,15 +29,19 @@
 		return new Promise<boolean>(async (resolve) => {
 			vscode.commands.registerCommand('db-diagram.new', async () => {
 
-<<<<<<< HEAD
-=======
 				let connection = await DiagramUtils.currentConnection();
-				// //Configure data models
-				// let tableSummary = 'This is a summary of a table';
->>>>>>> 4c6e2ecb
 
 				let service = await DiagramUtils.getDiagramService();
 				await service.getDiagramModel(connection.connectionId);
+
+				//initialize data model
+				//set curr table to first table in dbModel
+				//onClick -> currTable becomes refreshes
+				//onKeyPressedEnter -> currTables refreshes
+				//onGranularityChange -> hide Table View, Show DB View
+				//onVisualTabView
+
+
 
 				let visualTabLayout: azdata.FlexLayout = {
 					flexFlow: 'column'
