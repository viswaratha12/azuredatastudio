--- conflicted
+++ resolved
@@ -118,13 +118,8 @@
 						replaceEngineSettings?: boolean,
 						workers?: number
 					},
-<<<<<<< HEAD
-					additionalEnvVars?: { [key: string]: string }
-				): Promise<azdataExt.AzdataOutput<void>> => {
-=======
 					engineVersion?: string,
 					additionalEnvVars?: { [key: string]: string }): Promise<azdataExt.AzdataOutput<void>> => {
->>>>>>> 515b0794
 					const argsArray = ['arc', 'postgres', 'server', 'edit', '-n', name];
 					if (args.adminPassword) { argsArray.push('--admin-password'); }
 					if (args.coresLimit) { argsArray.push('--cores-limit', args.coresLimit); }
