--- conflicted
+++ resolved
@@ -5,13 +5,10 @@
 
 import * as os from 'os';
 import * as path from 'path';
-<<<<<<< HEAD
-//import * as util from 'util';
-=======
->>>>>>> dbf0e30c
 import * as yamljs from 'yamljs';
 import * as loc from '../localizedConstants';
 import { throwUnless } from './utils';
+
 export interface KubeClusterContext {
 	name: string;
 	isCurrentContext: boolean;
@@ -35,7 +32,6 @@
 		}
 	});
 	return Promise.resolve(contexts);
-<<<<<<< HEAD
 }
 
 /**
@@ -63,8 +59,6 @@
 	const currentClusterContext = clusterContexts.filter(c => c.isCurrentContext).pop()?.name;
 	throwUnless(currentClusterContext !== undefined, loc.noCurrentClusterContext);
 	return currentClusterContext;
-=======
->>>>>>> dbf0e30c
 }
 
 export function getDefaultKubeConfigPath(): string {
