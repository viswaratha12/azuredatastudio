/*---------------------------------------------------------------------------------------------
 *  Copyright (c) Microsoft Corporation. All rights reserved.
 *  Licensed under the Source EULA. See License.txt in the project root for license information.
 *--------------------------------------------------------------------------------------------*/
import * as azdata from 'azdata';
import * as vscode from 'vscode';
import { getErrorMessage } from '../../common/utils';
import { IReadOnly } from '../dialogs/connectControllerDialog';

export interface RadioOptionsInfo {
	values?: string[],
	defaultValue: string
}

export class RadioOptionsGroup implements IReadOnly {
	static id: number = 1;
	private _divContainer!: azdata.DivContainer;
	private _loadingBuilder: azdata.LoadingComponentBuilder;
	private _currentRadioOption!: azdata.RadioButtonComponent;

	constructor(private _modelBuilder: azdata.ModelBuilder, private _onNewDisposableCreated: (disposable: vscode.Disposable) => void, private _groupName: string = `RadioOptionsGroup${RadioOptionsGroup.id++}`) {
		this._divContainer = this._modelBuilder.divContainer().withProperties<azdata.DivContainerProperties>({ clickable: false }).component();
		this._loadingBuilder = this._modelBuilder.loadingComponent().withItem(this._divContainer);
	}

	public component(): azdata.LoadingComponent {
		return this._loadingBuilder.component();
	}

	async load(optionsInfoGetter: () => Promise<RadioOptionsInfo>): Promise<void> {
		this.component().loading = true;
		this._divContainer.clearItems();
		try {
			const optionsInfo = await optionsInfoGetter();
			const options = optionsInfo.values!;
			let defaultValue: string = optionsInfo.defaultValue!;
			options.forEach((option: string) => {
				const radioOption = this._modelBuilder.radioButton().withProperties<azdata.RadioButtonProperties>({
					label: option,
					checked: option === defaultValue,
					name: this._groupName,
					value: option,
					enabled: true
				}).component();
				if (radioOption.checked) {
					this._currentRadioOption = radioOption;
				}
				this._onNewDisposableCreated(radioOption.onDidClick(() => {
					if (this._currentRadioOption !== radioOption) {
						// uncheck the previously saved radio option, the ui gets handled correctly even if we did not do this due to the use of the 'groupName',
						// however, the checked properties on the radio button do not get updated, so while the stuff works even if we left the previous option checked,
						// it is just better to keep things clean.
						this._currentRadioOption.checked = false;
						this._currentRadioOption = radioOption;
					}
				}));
				this._divContainer.addItem(radioOption);
			});
		}
		catch (e) {
			const errorLabel = this._modelBuilder.text().withProperties({ value: getErrorMessage(e), CSSStyles: { 'color': 'Red' } }).component();
			this._divContainer.addItem(errorLabel);
		}
		this.component().loading = false;
	}

	get value(): string | undefined {
		return this._currentRadioOption?.value;
<<<<<<< HEAD
	}

	get checked(): azdata.RadioButtonComponent {
		return this._currentRadioOption;
=======
>>>>>>> cec6f717
	}

	get readOnly(): boolean | undefined {
		return this.enabled;
	}

	set readOnly(value: boolean | undefined) {
		this.enabled = value;
	}

	get enabled(): boolean | undefined {
		return this._divContainer.items.every(r => r.enabled) && this._divContainer.enabled;
	}

	set enabled(value: boolean | undefined) {
		this._divContainer.items.forEach(r => r.enabled = value);
		this._divContainer.enabled = value;
	}
}<|MERGE_RESOLUTION|>--- conflicted
+++ resolved
@@ -66,13 +66,6 @@
 
 	get value(): string | undefined {
 		return this._currentRadioOption?.value;
-<<<<<<< HEAD
-	}
-
-	get checked(): azdata.RadioButtonComponent {
-		return this._currentRadioOption;
-=======
->>>>>>> cec6f717
 	}
 
 	get readOnly(): boolean | undefined {
