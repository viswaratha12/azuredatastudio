/*---------------------------------------------------------------------------------------------
 *  Copyright (c) Microsoft Corporation. All rights reserved.
 *  Licensed under the Source EULA. See License.txt in the project root for license information.
 *--------------------------------------------------------------------------------------------*/

import * as should from 'should';
import * as azdata from 'azdata';
import * as mssql from '../../../mssql';
import * as loc from '../localizedConstants';
import * as TypeMoq from 'typemoq';
import {getEndpointName, verifyConnectionAndGetOwnerUri } from '../utils';
import {mockDacpacEndpoint, mockDatabaseEndpoint, mockFilePath, mockConnectionInfo, shouldThrowSpecificError, mockConnectionResult, mockConnectionProfile} from './testUtils';
import { createContext, TestContext } from './testContext';

let testContext: TestContext;

describe('utils: Tests to verify getEndpointName', function (): void {
<<<<<<< HEAD

	it('Should generate correct endpoint information', function (): void {
=======
	it('Should generate correct endpoint information', () => {
>>>>>>> 6e439d66
		let endpointInfo: mssql.SchemaCompareEndpointInfo;

		should(getEndpointName(endpointInfo)).equal(' ');
		should(getEndpointName(mockDacpacEndpoint)).equal(mockFilePath);
		should(getEndpointName(mockDatabaseEndpoint)).equal(' ');
	});

<<<<<<< HEAD
	it('Should get endpoint information from ConnectionInfo', function (): void {
=======
	it('Should get endpoint information from ConnectionInfo', () => {
>>>>>>> 6e439d66
		let testDatabaseEndpoint: mssql.SchemaCompareEndpointInfo = {...mockDatabaseEndpoint};
		testDatabaseEndpoint.connectionDetails = {...mockConnectionInfo};

		should(getEndpointName(testDatabaseEndpoint)).equal('My Server.My Database');
	});

<<<<<<< HEAD
	it('Should get correct endpoint information from SchemaCompareEndpointInfo', function (): void {
=======
	it('Should get correct endpoint information from SchemaCompareEndpointInfo', () => {
>>>>>>> 6e439d66
		let dbName = 'My Database';
		let serverName = 'My Server';
		let testDatabaseEndpoint: mssql.SchemaCompareEndpointInfo = {...mockDatabaseEndpoint};
		testDatabaseEndpoint.databaseName = dbName;
		testDatabaseEndpoint.serverName = serverName;

		should(getEndpointName(testDatabaseEndpoint)).equal('My Server.My Database');
	});
});

describe('utils: Basic tests to verify verifyConnectionAndGetOwnerUri', function (): void {
<<<<<<< HEAD

=======
>>>>>>> 6e439d66
	before(function (): void {
		testContext = createContext();
	});

	it('Should return undefined for endpoint as dacpac', async function (): Promise<void> {
		let ownerUri = undefined;
		ownerUri = await verifyConnectionAndGetOwnerUri(mockDacpacEndpoint, 'test', testContext.apiWrapper.object);

		should(ownerUri).equal(undefined);
	});

	it('Should return undefined for endpoint as database and no ConnectionInfo', async function (): Promise<void> {
		let ownerUri = undefined;
		let testDatabaseEndpoint: mssql.SchemaCompareEndpointInfo = {...mockDatabaseEndpoint};
		testDatabaseEndpoint.connectionDetails = undefined;

		ownerUri = await verifyConnectionAndGetOwnerUri(testDatabaseEndpoint, 'test', testContext.apiWrapper.object);

		should(ownerUri).equal(undefined);
	});
});

describe('utils: In-depth tests to verify verifyConnectionAndGetOwnerUri', function (): void {
<<<<<<< HEAD

=======
>>>>>>> 6e439d66
	before(function (): void {
		testContext = createContext();
	});

	it('Should throw an error asking to make a connection', async function (): Promise<void> {
		let getConnectionsResults: azdata.connection.ConnectionProfile[] = [];
		let connection  = {...mockConnectionResult};
		let testDatabaseEndpoint: mssql.SchemaCompareEndpointInfo = {...mockDatabaseEndpoint};
		testDatabaseEndpoint.connectionDetails = {...mockConnectionInfo};
		const getConnectionString = loc.getConnectionString('test');

		testContext.apiWrapper.setup(x => x.connect(TypeMoq.It.isAny(), TypeMoq.It.isAny(), TypeMoq.It.isAny())).returns(() => { return Promise.resolve(connection); });
		testContext.apiWrapper.setup(x => x.getUriForConnection(TypeMoq.It.isAny())).returns(() => { return Promise.resolve(undefined); });
		testContext.apiWrapper.setup(x => x.getConnections(TypeMoq.It.isAny())).returns(() => { return Promise.resolve(getConnectionsResults); });
		testContext.apiWrapper.setup(x => x.showWarningMessage(TypeMoq.It.isAny(), TypeMoq.It.isAny(), TypeMoq.It.isAny())).returns((s) => { throw new Error(s); });

		await shouldThrowSpecificError(async () => await verifyConnectionAndGetOwnerUri(testDatabaseEndpoint, 'test', testContext.apiWrapper.object), getConnectionString);
	});

	it('Should throw an error for login failure', async function (): Promise<void> {
		let getConnectionsResults: azdata.connection.ConnectionProfile[] = [{...mockConnectionProfile}];
		let connection  = {...mockConnectionResult};
		let testDatabaseEndpoint: mssql.SchemaCompareEndpointInfo = {...mockDatabaseEndpoint};
		testDatabaseEndpoint.connectionDetails = {...mockConnectionInfo};

		testContext.apiWrapper.setup(x => x.connect(TypeMoq.It.isAny(), TypeMoq.It.isAny(), TypeMoq.It.isAny())).returns(() => { return Promise.resolve(connection); });
		testContext.apiWrapper.setup(x => x.getUriForConnection(TypeMoq.It.isAny())).returns(() => { return Promise.resolve(undefined); });
		testContext.apiWrapper.setup(x => x.getConnections(TypeMoq.It.isAny())).returns(() => { return Promise.resolve(getConnectionsResults); });
		testContext.apiWrapper.setup(x => x.showErrorMessage(TypeMoq.It.isAny())).returns((s) => { throw new Error(s); });

		await shouldThrowSpecificError(async () => await verifyConnectionAndGetOwnerUri(testDatabaseEndpoint, 'test', testContext.apiWrapper.object), connection.errorMessage);
	});

	it('Should throw an error for login failure with openConnectionDialog but no ownerUri', async function (): Promise<void> {
		let getConnectionsResults: azdata.connection.ConnectionProfile[] = [];
		let connection  = {...mockConnectionResult};
		let testDatabaseEndpoint: mssql.SchemaCompareEndpointInfo = {...mockDatabaseEndpoint};
		testDatabaseEndpoint.connectionDetails = {...mockConnectionInfo};

		testContext.apiWrapper.setup(x => x.connect(TypeMoq.It.isAny(), TypeMoq.It.isAny(), TypeMoq.It.isAny())).returns(() => { return Promise.resolve(connection); });
		testContext.apiWrapper.setup(x => x.getUriForConnection(TypeMoq.It.isAny())).returns(() => { return Promise.resolve(undefined); });
		testContext.apiWrapper.setup(x => x.getConnections(TypeMoq.It.isAny())).returns(() => { return Promise.resolve(getConnectionsResults); });
		testContext.apiWrapper.setup(x => x.showWarningMessage(TypeMoq.It.isAny(), TypeMoq.It.isAny(), TypeMoq.It.isAny())).returns(() => { return Promise.resolve(loc.YesButtonText); });
		testContext.apiWrapper.setup(x => x.openConnectionDialog(TypeMoq.It.isAny(), TypeMoq.It.isAny())).returns(() => { return Promise.resolve(undefined); });

		await shouldThrowSpecificError(async () => await verifyConnectionAndGetOwnerUri(testDatabaseEndpoint, 'test', testContext.apiWrapper.object), connection.errorMessage);
	});

	it('Should not throw an error and set ownerUri appropriately', async function (): Promise<void> {
		let ownerUri = undefined;
		let connection  = {...mockConnectionResult};
		let testDatabaseEndpoint: mssql.SchemaCompareEndpointInfo = {...mockDatabaseEndpoint};
		let expectedOwnerUri: string = 'providerName:MSSQL|authenticationType:SqlLogin|database:My Database|server:My Server|user:My User|databaseDisplayName:My Database';
		testDatabaseEndpoint.connectionDetails = {...mockConnectionInfo};

		testContext.apiWrapper.setup(x => x.connect(TypeMoq.It.isAny(), TypeMoq.It.isAny(), TypeMoq.It.isAny())).returns(() => { return Promise.resolve(connection); });
		testContext.apiWrapper.setup(x => x.getUriForConnection(TypeMoq.It.isAny())).returns(() => { return Promise.resolve(expectedOwnerUri); });

		ownerUri = await verifyConnectionAndGetOwnerUri(testDatabaseEndpoint, 'test', testContext.apiWrapper.object);

		should(ownerUri).equal(expectedOwnerUri);
	});
});<|MERGE_RESOLUTION|>--- conflicted
+++ resolved
@@ -15,12 +15,7 @@
 let testContext: TestContext;
 
 describe('utils: Tests to verify getEndpointName', function (): void {
-<<<<<<< HEAD
-
-	it('Should generate correct endpoint information', function (): void {
-=======
 	it('Should generate correct endpoint information', () => {
->>>>>>> 6e439d66
 		let endpointInfo: mssql.SchemaCompareEndpointInfo;
 
 		should(getEndpointName(endpointInfo)).equal(' ');
@@ -28,22 +23,14 @@
 		should(getEndpointName(mockDatabaseEndpoint)).equal(' ');
 	});
 
-<<<<<<< HEAD
-	it('Should get endpoint information from ConnectionInfo', function (): void {
-=======
 	it('Should get endpoint information from ConnectionInfo', () => {
->>>>>>> 6e439d66
 		let testDatabaseEndpoint: mssql.SchemaCompareEndpointInfo = {...mockDatabaseEndpoint};
 		testDatabaseEndpoint.connectionDetails = {...mockConnectionInfo};
 
 		should(getEndpointName(testDatabaseEndpoint)).equal('My Server.My Database');
 	});
 
-<<<<<<< HEAD
-	it('Should get correct endpoint information from SchemaCompareEndpointInfo', function (): void {
-=======
 	it('Should get correct endpoint information from SchemaCompareEndpointInfo', () => {
->>>>>>> 6e439d66
 		let dbName = 'My Database';
 		let serverName = 'My Server';
 		let testDatabaseEndpoint: mssql.SchemaCompareEndpointInfo = {...mockDatabaseEndpoint};
@@ -55,10 +42,6 @@
 });
 
 describe('utils: Basic tests to verify verifyConnectionAndGetOwnerUri', function (): void {
-<<<<<<< HEAD
-
-=======
->>>>>>> 6e439d66
 	before(function (): void {
 		testContext = createContext();
 	});
@@ -82,10 +65,6 @@
 });
 
 describe('utils: In-depth tests to verify verifyConnectionAndGetOwnerUri', function (): void {
-<<<<<<< HEAD
-
-=======
->>>>>>> 6e439d66
 	before(function (): void {
 		testContext = createContext();
 	});
