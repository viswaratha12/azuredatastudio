--- conflicted
+++ resolved
@@ -1,11 +1,7 @@
 {
   "name": "azuredatastudio",
   "version": "1.14.0",
-<<<<<<< HEAD
-  "distro": "750caaa918fa65e8b7cc9ed60559e6578e08a73f",
-=======
   "distro": "68a9088c1675337aaa88e0e9853ea68c32a0409f",
->>>>>>> 493e7087
   "author": {
     "name": "Microsoft Corporation"
   },
